<Project Sdk="Microsoft.NET.Sdk">
  <PropertyGroup>
    <TargetFramework>net8.0</TargetFramework>
    <LangVersion>11</LangVersion>
  </PropertyGroup>
  <ItemGroup>
<<<<<<< HEAD
    <PackageReference Include="CK.ActivityMonitor.SimpleSender" Version="22.0.0-a00-00-0006-develop" />
  </ItemGroup>
  <ItemGroup>
    <ProjectReference Include="..\CK.Abstractions\CK.Abstractions.csproj" />
=======
    <PackageReference Include="CK.Abstractions" Version="27.0.0-a01-00-0002-develop" />
    <PackageReference Include="CK.ActivityMonitor.SimpleSender" Version="22.0.0-a00-00-0009-develop" />
>>>>>>> fbb8a5fb
  </ItemGroup>
</Project><|MERGE_RESOLUTION|>--- conflicted
+++ resolved
@@ -4,14 +4,7 @@
     <LangVersion>11</LangVersion>
   </PropertyGroup>
   <ItemGroup>
-<<<<<<< HEAD
-    <PackageReference Include="CK.ActivityMonitor.SimpleSender" Version="22.0.0-a00-00-0006-develop" />
-  </ItemGroup>
-  <ItemGroup>
-    <ProjectReference Include="..\CK.Abstractions\CK.Abstractions.csproj" />
-=======
     <PackageReference Include="CK.Abstractions" Version="27.0.0-a01-00-0002-develop" />
     <PackageReference Include="CK.ActivityMonitor.SimpleSender" Version="22.0.0-a00-00-0009-develop" />
->>>>>>> fbb8a5fb
   </ItemGroup>
 </Project>