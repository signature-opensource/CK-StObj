--- conflicted
+++ resolved
@@ -14,12 +14,8 @@
   </ItemGroup>
   <ItemGroup>
     <ProjectReference Include="..\CK.StObj.Runtime\CK.StObj.Runtime.csproj" />
-<<<<<<< HEAD
-    <PackageReference Include="CK.CodeGen.Roslyn" Version="7.0.1--0026-develop" />
-=======
     <PackageReference Include="CK.CodeGen.Roslyn" Version="7.0.1--0032-develop" />
     <PackageReference Include="CK.Core" Version="17.0.1--0025-develop" />
->>>>>>> 0985f7f0
   </ItemGroup>
   <ItemGroup>
     <Folder Include="Properties\" />
