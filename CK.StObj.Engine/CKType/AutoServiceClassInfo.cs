--- conflicted
+++ resolved
@@ -912,21 +912,13 @@
                 success = Generalization?.EnsureCtorBinding( m, collector ) ?? true;
                 if( ctors.Length == 0 )
                 {
-<<<<<<< HEAD
                     // There is no public constructor: if the class is abstract we cannot conclude anything since the
                     // generated implementation can do whaterver it wants to satisfy any of its base constructor.
                     if( ClassType.IsAbstract )
-=======
-                    var param = CreateCtorParameterData( m, collector, p );
-                    success &= param.Success;
-                    CtorParameter ctorParameter;
-                    if( param.Class != null || param.Interface != null )
->>>>>>> 6bb0807b
                     {
                         // We can only consider that this type has no constructor parameters.
                         ConstructorParameters = Array.Empty<CtorParameter>();
                     }
-<<<<<<< HEAD
                     else
                     {
                         // The class is not abstract and has no public constructor. We can't do anything with it.
@@ -940,36 +932,25 @@
                     var allCtorParameters = new CtorParameter[parameters.Length];
                     foreach( var p in parameters )
                     {
-                        var param = CreateCtorParameter( m, collector, p );
+                        var param = CreateCtorParameterData( m, collector, p );
                         success &= param.Success;
                         CtorParameter ctorParameter;
                         if( param.Class != null || param.Interface != null )
                         {
                             ctorParameter = new CtorParameter( p, param.Class, param.Interface, param.IsEnumerable );
                         }
-                        else ctorParameter = new CtorParameter( p );
+                        else ctorParameter = new CtorParameter( p, param.IsEnumerable, param.ParameterType );
                         allCtorParameters[p.Position] = ctorParameter;
 
                         // Temporary: Enumeration is not implemented yet.
-                    if( success && param.IsEnumerable /*&& (param.Lifetime & CKTypeKind.IsMultipleService) == 0*/ )
-                        {
-                            m.Error( $"IEnumerable<T> or IReadOnlyList<T> where T is marked with IScopedAutoService or ISingletonAutoService is not supported yet: '{ClassType.FullName}' constructor cannot be handled." );
-                            success = false;
-                        }
+                        //if( success && param.IsEnumerable /*&& (param.Lifetime & CKTypeKind.IsMultipleService) == 0*/ )
+                        //{
+                        //    m.Error( $"IEnumerable<T> or IReadOnlyList<T> where T ISingletonAutoService is not supported yet: '{ClassType.FullName}' constructor cannot be handled." );
+                        //    success = false;
+                        //}
                     }
                     ConstructorParameters = allCtorParameters;
                     ConstructorInfo = ctors[0];
-=======
-                    else ctorParameter = new CtorParameter( p, param.IsEnumerable, param.ParameterType );
-                    allCtorParameters[p.Position] = ctorParameter;
-
-                    // Temporary: Enumeration is not implemented yet.
-                    //if( success && param.IsEnumerable /*&& (param.Lifetime & CKTypeKind.IsMultipleService) == 0*/ )
-                    //{
-                    //    m.Error( $"IEnumerable<T> or IReadOnlyList<T> where T ISingletonAutoService is not supported yet: '{ClassType.FullName}' constructor cannot be handled." );
-                    //    success = false;
-                    //}
->>>>>>> 6bb0807b
                 }
             }
             _ctorBinding = success;
@@ -985,11 +966,7 @@
             public readonly CKTypeKind Kind;
             public readonly Type ParameterType;
 
-<<<<<<< HEAD
-            public CtorParameterData( bool success, AutoServiceClassInfo? c, AutoServiceInterfaceInfo? i, bool isEnumerable, CKTypeKind lt )
-=======
-            public CtorParameterData( bool success, AutoServiceClassInfo c, AutoServiceInterfaceInfo i, bool isEnumerable, CKTypeKind lt, Type parameterType )
->>>>>>> 6bb0807b
+            public CtorParameterData( bool success, AutoServiceClassInfo? c, AutoServiceInterfaceInfo? i, bool isEnumerable, CKTypeKind lt, Type parameterType )
             {
                 Success = success;
                 Class = c;
@@ -1017,27 +994,17 @@
                 }
                 else 
                 {
-<<<<<<< HEAD
-                    var genLifetime = collector.CKTypeKindDetector.GetKind( m, tGen );
-                    if( genLifetime != CKTypeKind.None )
-=======
                     var genKind = collector.AmbientKindDetector.GetKind( m, tGen );
                     if( genKind != CKTypeKind.None )
->>>>>>> 6bb0807b
                     {
                         return new CtorParameterData( true, null, null, false, genKind, tParam );
                     }
                 }
             }
-<<<<<<< HEAD
-            var lifetime = collector.CKTypeKindDetector.GetKind( m, tParam );
-            var conflictMsg = lifetime.GetCombinationError( tParam.IsClass );
-=======
             var kind = collector.AmbientKindDetector.GetKind( m, tParam );
             bool isMultipleService = (kind & CKTypeKind.IsMultipleService) != 0;
 
             var conflictMsg = kind.GetCombinationError( tParam.IsClass );
->>>>>>> 6bb0807b
             if( conflictMsg == null )
             {
                 // Direct check here of the fact that a [IsMultiple] interface MUST NOT be a direct, single, parameter. 
