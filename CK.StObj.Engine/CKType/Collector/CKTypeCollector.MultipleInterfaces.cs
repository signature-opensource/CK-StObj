using System;
using System.Collections.Generic;
using System.Linq;
using System.Diagnostics;
using CK.Setup;
using CK.Core;

#nullable enable annotations

namespace CK.Setup
{
    public partial class CKTypeCollector
    {
        readonly Dictionary<Type, MultipleImpl> _multipleMappings;

        /// <summary>
        /// To support IEnumerable&lt;T&gt; where T is [IsMultiple] with constraint propagations, we need to
        /// analyze the final implementations of the multiple interface.
        /// This is currently not exported, it only computes the AutoServiceKind of an IEnumerable of [IsMultiple] interfaces
        /// that are actually used by an <see cref="AutoServiceClassInfo"/> (not all of them are computed).
        /// </summary>
        internal class MultipleImpl : IMultipleInterfaceDescriptor
        {
            readonly List<CKTypeInfo> _rawImpls;
            readonly Type _enumType;
            readonly CKTypeKind _enumKind;
            readonly Type _itemType;
            readonly CKTypeKind _itemKind;
            AutoServiceKind _finalKind;
            bool _isComputed;
            bool _isComputing;

            internal MultipleImpl( Type tEnum, CKTypeKind enumKind, Type tItem, CKTypeKind itemKind, CKTypeInfo first )
            {
                _enumType = tEnum;
                _enumKind = enumKind;
                _itemType = tItem;
                _itemKind = itemKind;
                _rawImpls = new List<CKTypeInfo> { first };
                // These properties are null until ComputeFinalTypeKind is called.
                // (Offensive) I prefer assuming this nullity here rather than setting empty arrays.
                MarshallableTypes = null!;
            }

            public Type ItemType => _itemType;

            public Type EnumerableType => _enumType;

            public IReadOnlyCollection<Type> MarshallableTypes { get; private set; }

            /// <summary>
            /// Computes the final <see cref="AutoServiceKind"/>.
            /// This may fail (success is set to false) if the IEnumerable has been registered as a Singleton and one of the implementations is Scoped.
            /// Another issue (the worst case) is when a recursion is detected: then the "worst kind" for the IEnumerable
            /// is chosen that is a non marshallable IsProcessService|IsScoped.
            /// <para>
            /// The recursive "worst kind" is not a good choice. Handling this correctly is currently a complex unresolved issue.
            /// </para>
            /// </summary>
            /// <param name="m">The monitor to use.</param>
            /// <param name="kindComputeFacade">The CKTypeCollector facade.</param>
            /// <param name="success">The success flag that will be passed to implementation's <see cref="AutoServiceClassInfo.ComputeFinalTypeKind"/>.</param>
            /// <returns></returns>
            internal AutoServiceKind ComputeFinalTypeKind( IActivityMonitor m, IAutoServiceKindComputeFacade kindComputeFacade, ref bool success )
            {
                if( !_isComputed )
                {
                    if( _isComputing )
                    {
                        m.Warn( $"Automatic DI type of 'IEnumerable<{ItemType:C}> is not decidable: a dependency cycle has been found. It will be considered as the \"worst case\": a non marshallable process scoped service." );
                        _finalKind = AutoServiceKind.IsProcessService | AutoServiceKind.IsScoped;
                    }
                    else
                    {
                        // Check that the potential registered IEnumerable AutoServiceKind is compatible with the one of the enumerated interface.
                        var combined = (_itemKind | _enumKind) & ~CKTypeKind.IsMultipleService;
                        var conflict = combined.GetCombinationError( false );
                        if( conflict != null )
                        {
                            m.Error( $"Invalid configuration for 'IEnumerable<{ItemType:C}>' ({_enumKind}) that contradicts the {ItemType.Name} interface ({_itemKind}): {conflict}." );
                            success = false;
                        }
                        else
                        {
                            _isComputing = true;
                            DoComputeFinalTypeKind( m, kindComputeFacade, combined.ToAutoServiceKind(), ref success );
                            _isComputing = false;
                        }
                    }
                    _isComputed = true;
                }
                return _finalKind;
            }

            bool DoComputeFinalTypeKind( IActivityMonitor m, IAutoServiceKindComputeFacade ctx, AutoServiceKind initial, ref bool success )
            {
                Debug.Assert( _rawImpls != null );

                bool isScoped = (initial & AutoServiceKind.IsScoped) != 0;
                HashSet<Type>? allMarshallableTypes = null;
                // If it is [IsMarshallable], the marshaller must handle the marshalling of any implementations
                // (this is strange... but who knows?).
                bool isInterfaceMarshallable = (initial & AutoServiceKind.IsMarshallable) != 0;

                // If isInterfaceMarshallable is false (regular case), then for this IEnumerable to be marshallable, all its
                // implementations that are Process services must be marshallable so that it can be resolved as long as its
                // implementations have been marshalled.
                // Lets's be optimistic: all implementations that are Process services (if any) will be marshallable.
                bool isAutomaticallyMarshallable = true;

                using( m.OpenTrace( $"Computing 'IEnumerable<{ItemType.FullName}>'s final type from {_rawImpls.Count} implementations. Initial: '{initial}'." ) )
                {
                    foreach( var info in _rawImpls )
                    {
                        // RealObject are singleton, are not marshallable and not process service.
                        if( info is RealObjectClassInfo ) continue;

                        Debug.Assert( info.ServiceClass != null );
                        var impl = info.ServiceClass.MostSpecialized;
                        Debug.Assert( impl != null );
                        // We provide a new empty "cycle detection context" to the class constructors: IEnumerable
                        // of interfaces break potential cycles since they handle their own cycle by resolving to
                        // the "worst" non marshallable ProcessService|IsScoped.
                        // We consider that if the IEnumerable (or one of its class) cannot be resolved by the DI container,
                        // it's not our problem here.
                        var k = impl.ComputeFinalTypeKind( m, ctx, new Stack<AutoServiceClassInfo>(), ref success );
                        // Check for scope lifetime.
                        if( !isScoped )
                        {
                            if( (k & AutoServiceKind.IsScoped) != 0 )
                            {
                                if( (initial & AutoServiceKind.IsSingleton) != 0 )
                                {
                                    m.Error( $"Lifetime error: Type 'IEnumerable<{ItemType:C}>' has been registered as a Singleton but implementation '{impl.ClassType}' is Scoped." );
                                    success = false;
                                }
                                else
                                {
                                    isScoped = true;
                                    m.Info( $"Type 'IEnumerable<{ItemType:C}>' must be Scoped since the implementation '{impl.ClassType}' is Scoped." );
                                }
                            }
                        }
                        // If the implementation is not a front service, we skip it (we don't care of a IsMarshallable only type). 
                        if( (k & AutoServiceKind.IsProcessService) == 0 ) continue;

                        var newFinal = _finalKind | (k & AutoServiceKind.IsProcessService);
                        if( newFinal != _finalKind )
                        {
                            // Upgrades from None, Process to Front...
                            m.Trace( $"Type 'IEnumerable<{ItemType:C}>' must be IsProcessService, because of (at least) '{impl.ClassType}' implementation." );
                            _finalKind = newFinal;
                        }
                        // If the enumerated Service is marshallable at its level OR it is already known to be NOT automatically marshallable,
                        // we don't have to worry anymore about the subsequent implementations marshalling.
                        if( isInterfaceMarshallable || !isAutomaticallyMarshallable ) continue;

                        if( (k & AutoServiceKind.IsMarshallable) == 0 )
                        {
                            if( success ) m.Warn( $"Type 'IEnumerable<{ItemType:C}>' is not marshallable and the implementation '{impl.ClassType}' that is a Process service is not marshallable: 'IEnumerable<{ItemType.Name}>' cannot be considered as marshallable." );
                            isAutomaticallyMarshallable = false;
                        }
                        else
                        {
                            allMarshallableTypes ??= new HashSet<Type>();
                            Debug.Assert( impl.MarshallableTypes != null, "EnsureCtorBinding has been called." );
                            allMarshallableTypes.AddRange( impl.MarshallableTypes );
                        }
                    }
                    // Conclude about lifetime.
                    if( !isScoped )
                    {
                        if( success && (initial & AutoServiceKind.IsSingleton) == 0 )
                        {
                            m.Info( $"Nothing prevents 'IEnumerable<{ItemType:C}>' to be considered as a Singleton: this is the most efficient choice." );
                        }
                        _finalKind |= AutoServiceKind.IsSingleton;
                    }
                    else
                    {
                        _finalKind |= AutoServiceKind.IsScoped;
                    }
                    // Conclude about Front aspect.
                    if( isInterfaceMarshallable )
                    {
                        MarshallableTypes = new[] { ItemType };
                        Debug.Assert( (_finalKind & AutoServiceKind.IsMarshallable) != 0 );
                    }
                    else
                    {
                        if( isAutomaticallyMarshallable && allMarshallableTypes != null )
                        {
                            Debug.Assert( allMarshallableTypes.Count > 0 );
                            MarshallableTypes = allMarshallableTypes;
                            _finalKind |= AutoServiceKind.IsMarshallable;
                        }
                        else
                        {
                            // This service is not a Process service OR it is not automatically marshallable.
                            // We have nothing special to do: the set of Marshallable types is empty (this is not an error).
                            MarshallableTypes = Type.EmptyTypes;
                            Debug.Assert( (_finalKind & AutoServiceKind.IsMarshallable) == 0 );
                        }
                    }
                    if( _finalKind != initial ) m.CloseGroup( $"Final: {_finalKind}" );
                }

                return success;
            }

            internal void AddImpl( CKTypeInfo final ) => _rawImpls.Add( final );
        }

        MultipleImpl? IAutoServiceKindComputeFacade.GetMultipleInterfaceDescriptor( Type enumeratedType ) => _multipleMappings.GetValueOrDefault( enumeratedType );

<<<<<<< HEAD
        internal void RegisterMultipleInterfaces( IActivityMonitor monitor, Type tI, CKTypeKind enumeratedKind, CKTypeInfo final )
=======
        internal void RegisterMultipleInterfaces( Type tAbstraction, CKTypeKind enumeratedKind, CKTypeInfo final )
>>>>>>> 39d614b8
        {
            if( !_multipleMappings.TryGetValue( tAbstraction, out var multiple ) )
            {
                Debug.Assert( enumeratedKind.GetCombinationError( false ) == null );
                // A IEnumerable of IScoped is scoped, a IEnumerable of ISingleton is singleton, a IEnumerable of IProcessService is
                // itself a process service. Even a IEnumerable of an abstraction that has been marked [IsMarshallable] is de facto marshallable.
                // We rely on this here.
<<<<<<< HEAD
                Type tEnumerable = typeof( IEnumerable<> ).MakeGenericType( tI );
                if( (enumeratedKind & (CKTypeKind.IsEndpointService | CKTypeKind.IsMarshallable)) == (CKTypeKind.IsEndpointService | CKTypeKind.IsMarshallable) )
                {
                    // Only if the T interface is a IEndpointService (and hence a Scoped) and is marked with IsMarshallable attribute
                    // can we avoid the implementations analysis. Even if a IEndpointService interface marked with IsMarshallable attribute should be rare,
                    // we can benefit here from this minor (but logical) optimization.
                    _multipleMappings.Add( tI, new MultipleImpl( tEnumerable, tI ) );
                }
                else
                {
                    // The IEnumerable itself may have been explicitly registered via SetAutoServiceKind.
                    // We'll check its compatibility with its enumerated interface (there may be incoherences) later in the DoComputeFinalTypeKind.
                    // Here we just check the "worst case":
                    CKTypeKind enumKind = KindDetector.GetValidKind( monitor, tEnumerable );
                    Debug.Assert( enumKind.GetCombinationError( false ) == null );
                    if( (enumKind & (CKTypeKind.IsEndpointService | CKTypeKind.IsMarshallable)) == (CKTypeKind.IsEndpointService | CKTypeKind.IsMarshallable) )
                    {
                        _multipleMappings.Add( tI, new MultipleImpl( tEnumerable, tI ) );
                    }
                    else
                    {
                        _multipleMappings.Add( tI, new MultipleImpl( tEnumerable, enumKind, tI, enumeratedKind, final ) );
                    }
                }
=======
                Type tEnumerable = typeof( IEnumerable<> ).MakeGenericType( tAbstraction );

                // The IEnumerable itself may have been explicitly registered via SetAutoServiceKind.
                // We will check its compatibility with the enumerated item kind (there may be incoherences) later in the DoComputeFinalTypeKind.
                CKTypeKind enumKind = KindDetector.GetValidKind( monitor, tEnumerable );
                Debug.Assert( enumKind.GetCombinationError( false ) == null );
                _multipleMappings.Add( tAbstraction, new MultipleImpl( tEnumerable, enumKind, tAbstraction, enumeratedKind, final ) );
            }
            else
            {
                multiple.AddImpl( final );
>>>>>>> 39d614b8
            }
        }


    }


}<|MERGE_RESOLUTION|>--- conflicted
+++ resolved
@@ -213,11 +213,7 @@
 
         MultipleImpl? IAutoServiceKindComputeFacade.GetMultipleInterfaceDescriptor( Type enumeratedType ) => _multipleMappings.GetValueOrDefault( enumeratedType );
 
-<<<<<<< HEAD
-        internal void RegisterMultipleInterfaces( IActivityMonitor monitor, Type tI, CKTypeKind enumeratedKind, CKTypeInfo final )
-=======
         internal void RegisterMultipleInterfaces( Type tAbstraction, CKTypeKind enumeratedKind, CKTypeInfo final )
->>>>>>> 39d614b8
         {
             if( !_multipleMappings.TryGetValue( tAbstraction, out var multiple ) )
             {
@@ -225,32 +221,6 @@
                 // A IEnumerable of IScoped is scoped, a IEnumerable of ISingleton is singleton, a IEnumerable of IProcessService is
                 // itself a process service. Even a IEnumerable of an abstraction that has been marked [IsMarshallable] is de facto marshallable.
                 // We rely on this here.
-<<<<<<< HEAD
-                Type tEnumerable = typeof( IEnumerable<> ).MakeGenericType( tI );
-                if( (enumeratedKind & (CKTypeKind.IsEndpointService | CKTypeKind.IsMarshallable)) == (CKTypeKind.IsEndpointService | CKTypeKind.IsMarshallable) )
-                {
-                    // Only if the T interface is a IEndpointService (and hence a Scoped) and is marked with IsMarshallable attribute
-                    // can we avoid the implementations analysis. Even if a IEndpointService interface marked with IsMarshallable attribute should be rare,
-                    // we can benefit here from this minor (but logical) optimization.
-                    _multipleMappings.Add( tI, new MultipleImpl( tEnumerable, tI ) );
-                }
-                else
-                {
-                    // The IEnumerable itself may have been explicitly registered via SetAutoServiceKind.
-                    // We'll check its compatibility with its enumerated interface (there may be incoherences) later in the DoComputeFinalTypeKind.
-                    // Here we just check the "worst case":
-                    CKTypeKind enumKind = KindDetector.GetValidKind( monitor, tEnumerable );
-                    Debug.Assert( enumKind.GetCombinationError( false ) == null );
-                    if( (enumKind & (CKTypeKind.IsEndpointService | CKTypeKind.IsMarshallable)) == (CKTypeKind.IsEndpointService | CKTypeKind.IsMarshallable) )
-                    {
-                        _multipleMappings.Add( tI, new MultipleImpl( tEnumerable, tI ) );
-                    }
-                    else
-                    {
-                        _multipleMappings.Add( tI, new MultipleImpl( tEnumerable, enumKind, tI, enumeratedKind, final ) );
-                    }
-                }
-=======
                 Type tEnumerable = typeof( IEnumerable<> ).MakeGenericType( tAbstraction );
 
                 // The IEnumerable itself may have been explicitly registered via SetAutoServiceKind.
@@ -262,7 +232,6 @@
             else
             {
                 multiple.AddImpl( final );
->>>>>>> 39d614b8
             }
         }
 
