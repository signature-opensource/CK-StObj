using System;
using System.Collections.Generic;
using System.Linq;
using System.Diagnostics;
using CK.Setup;
using CK.Core;
using System.Runtime.InteropServices.ComTypes;

#nullable enable

#nullable enable annotations

namespace CK.Setup
{
    public partial class CKTypeCollector
    {
        readonly Dictionary<Type, AutoServiceClassInfo> _serviceCollector;
        readonly List<AutoServiceClassInfo> _serviceRoots;
        readonly Dictionary<Type, AutoServiceInterfaceInfo?> _serviceInterfaces;
        int _serviceInterfaceCount;
        int _serviceRootInterfaceCount;

        AutoServiceClassInfo RegisterServiceClassInfo( Type t, AutoServiceClassInfo? parent, RealObjectClassInfo? objectInfo )
        {
            var serviceInfo = new AutoServiceClassInfo( _monitor, _serviceProvider, parent, t, !_typeFilter( _monitor, t ), objectInfo );
            if( !serviceInfo.TypeInfo.IsExcluded )
            {
                RegisterAssembly( t );
                if( serviceInfo.Generalization == null ) _serviceRoots.Add( serviceInfo );
            }
            _serviceCollector.Add( t, serviceInfo );
            return serviceInfo;
        }


<<<<<<< HEAD
        bool IsAutoService( Type t ) => (CKTypeKindDetector.GetKind( _monitor, t ) & CKTypeKind.IsAutoService) != 0;
=======
        bool IsAutoService( Type t ) => (KindDetector.GetKind( _monitor, t ) & CKTypeKind.IsAutoService) != 0;
>>>>>>> 963d6554

        internal AutoServiceClassInfo? FindServiceClassInfo( Type t )
        {
            Debug.Assert( IsAutoService( t ) && t.IsClass );
            _serviceCollector.TryGetValue( t, out var info );
            return info;
        }

        internal AutoServiceInterfaceInfo? FindServiceInterfaceInfo( Type t )
        {
            Debug.Assert( IsAutoService( t ) && t.IsInterface );
            _serviceInterfaces.TryGetValue( t, out var info );
            return info;
        }

        /// <summary>
        /// Returns null if and only if the interface type is excluded.
        /// This is only called by RegisterServiceInterfaces below (and recursively calls it).
        /// </summary>
        AutoServiceInterfaceInfo? RegisterServiceInterface( Type t, CKTypeKind lt )
        {
<<<<<<< HEAD
            Debug.Assert( t.IsInterface && lt == CKTypeKindDetector.GetKind( _monitor, t ) );
=======
            Debug.Assert( t.IsInterface && lt == KindDetector.GetKind( _monitor, t ) );
>>>>>>> 963d6554
            // Front service constraint is managed dynamically.
            lt &= ~(CKTypeKind.FrontTypeMask|CKTypeKind.IsMarshallable);
            Debug.Assert( lt == CKTypeKind.IsAutoService
                            || lt == (CKTypeKind.IsAutoService | CKTypeKind.IsSingleton)
                            || lt == (CKTypeKind.IsAutoService | CKTypeKind.IsScoped) );
            if( !_serviceInterfaces.TryGetValue( t, out var info ) )
            {
                if( _typeFilter( _monitor, t ) )
                {
                    var attr = new TypeAttributesCache( _monitor, t, _serviceProvider, false ); 
                    info = new AutoServiceInterfaceInfo( attr, lt, RegisterServiceInterfaces( t.GetInterfaces() ) );
                    ++_serviceInterfaceCount;
                    if( info.Interfaces.Count == 0 ) ++_serviceRootInterfaceCount;
                }
                // Adds a null value when filtered out.
                _serviceInterfaces.Add( t, info );
            }
            return info;
        }

<<<<<<< HEAD
        internal IEnumerable<AutoServiceInterfaceInfo> RegisterServiceInterfaces( IEnumerable<Type> interfaces, Action<Type>? multipleImplementation = null )
        {
            foreach( var iT in interfaces )
            {
                CKTypeKind lt = CKTypeKindDetector.GetKind( _monitor, iT );
                var conflictMsg = lt.GetCombinationError( false );
=======
        internal IEnumerable<AutoServiceInterfaceInfo> RegisterServiceInterfaces( IEnumerable<Type> interfaces, Action<Type,CKTypeKind,CKTypeCollector>? multipleImplementation = null )
        {
            foreach( var iT in interfaces )
            {
                CKTypeKind k = KindDetector.GetKind( _monitor, iT );
                var conflictMsg = k.GetCombinationError( false );
>>>>>>> 963d6554
                if( conflictMsg != null )
                {
                    _monitor.Error( $"Interface '{iT.FullName}': {conflictMsg}" );
                }
                else if( (k & CKTypeKind.IsMultipleService) != 0 )
                {
                    multipleImplementation?.Invoke( iT, k, this );
                }
                else if( (k&CKTypeKind.IsAutoService) != 0 )
                {
                    var r = RegisterServiceInterface( iT, k );
                    if( r != null ) yield return r;
                }
            }
        }

        AutoServiceCollectorResult GetAutoServiceResult( RealObjectCollectorResult contracts )
        {
            bool success = true;
            List<Type>? abstractTails = null;
            success &= InitializeRootServices( contracts.EngineMap, out var classAmbiguities, ref abstractTails );
            List<AutoServiceClassInfo> subGraphs = new List<AutoServiceClassInfo>();
            if( success && classAmbiguities == null )
            {
                foreach( var s in _serviceRoots )
                {
                    s.FinalizeMostSpecializedAndCollectSubGraphs( subGraphs );
                }
                Debug.Assert( _serviceRoots.All( c => c.MostSpecialized != null ) );
                Debug.Assert( subGraphs.All( c => c.MostSpecialized != null ) );
            }
            // Collecting all, roots and leaves interfaces.
            var leafInterfaces = new List<AutoServiceInterfaceInfo>();
            var allInterfaces = new AutoServiceInterfaceInfo[_serviceInterfaceCount];
            var rootInterfaces = new AutoServiceInterfaceInfo[_serviceRootInterfaceCount];
            int idxAll = 0;
            int idxRoot = 0;
            foreach( var it in _serviceInterfaces.Values )
            {
                if( it != null )
                {
                    allInterfaces[idxAll++] = it;
                    if( !it.IsSpecialized ) leafInterfaces.Add( it );
                    if( it.Interfaces.Count == 0 ) rootInterfaces[idxRoot++] = it;
                }
            }
            Debug.Assert( idxAll == allInterfaces.Length );
            Debug.Assert( idxRoot == rootInterfaces.Length );
            _monitor.Info( $"{allInterfaces.Length} Service interfaces with {rootInterfaces.Length} roots and {leafInterfaces.Count} interface leaves." );
            return new AutoServiceCollectorResult(
                success,
                allInterfaces,
                leafInterfaces,
                rootInterfaces,
                _serviceRoots,
                classAmbiguities,
                abstractTails,
                subGraphs );
        }

        bool InitializeRootServices(
            StObjObjectEngineMap engineMap,
            out IReadOnlyList<IReadOnlyList<AutoServiceClassInfo>>? classAmbiguities,
            ref List<Type>? abstractTails )
        {
            using( _monitor.OpenInfo( $"Analysing {_serviceRoots.Count} Service class hierarchies." ) )
            {
                bool error = false;
                var deepestConcretes = new List<AutoServiceClassInfo>();
                Debug.Assert( _serviceRoots.All( info => info != null && !info.TypeInfo.IsExcluded && info.Generalization == null ),
                    "_serviceRoots contains only not Excluded types." );
                List<(AutoServiceClassInfo Root, AutoServiceClassInfo[] Leaves)>? ambiguities = null;
                // We must wait until all paths have been initialized before ensuring constructor parameters
                AutoServiceClassInfo[] resolvedLeaves = new AutoServiceClassInfo[_serviceRoots.Count];
                for( int i = 0; i < _serviceRoots.Count; ++i )
                {
                    var c = _serviceRoots[i];
                    deepestConcretes.Clear();
                    if( !c.InitializePath( _monitor, this, null, _tempAssembly, deepestConcretes, ref abstractTails ) )
                    {
                        _monitor.Warn( $"Service '{c.ClassType}' is abstract. It is ignored." );
                        _serviceRoots.RemoveAt( i-- );
                        continue;
                    }
                    // If deepestConcretes is empty it means that the whole chain is purely abstract.
                    // We ignore it.
                    if( deepestConcretes.Count == 1 )
                    {
                        // No specialization ambiguities: no class unification required.
                        resolvedLeaves[i] = deepestConcretes[0];
                    }
                    else if( deepestConcretes.Count > 1 )
                    {
                        if( ambiguities == null ) ambiguities = new List<(AutoServiceClassInfo, AutoServiceClassInfo[])>();
                        ambiguities.Add( (c, deepestConcretes.ToArray()) );
                    }
                }
                _monitor.Trace( $"Found {_serviceRoots.Count} unambiguous paths." );
                // Initializes all non ambiguous paths.
                for( int i = 0; i < _serviceRoots.Count; ++i )
                {
                    var leaf = resolvedLeaves[i];
                    if( leaf != null )
                    {
                        // Here, calling leaf.EnsureCtorBinding() would be enough but Service Resolution requires
                        // the closure on all leaves. GetCtorParametersClassClosure calls EnsureCtorBinding.
                        leaf.GetCtorParametersClassClosure( _monitor, this, ref error );
                        error |= !_serviceRoots[i].SetMostSpecialized( _monitor, engineMap, leaf );
                    }
                }
                // Every non ambiguous paths have been initialized.
                // Now, if there is no initialization error, tries to resolve class ambiguities.
                List<IReadOnlyList<AutoServiceClassInfo>>? remainingAmbiguities = null;
                if( !error && ambiguities != null )
                {
                    using( _monitor.OpenInfo( $"Trying to resolve {ambiguities.Count} ambiguities." ) )
                    {
                        var resolver = new ClassAmbiguityResolver( _monitor, this, engineMap );
                        foreach( var a in ambiguities )
                        {
                            using( _monitor.OpenTrace( $"Trying to resolve class ambiguities for {a.Root.ClassType}." ) )
                            {
                                var (success, initError) = resolver.TryClassUnification( a.Root, a.Leaves );
                                error |= initError;
                                if( success )
                                {
                                    Debug.Assert( a.Root.MostSpecialized != null, "This is null only on error." );
                                    _monitor.CloseGroup( "Succeeds, resolved to: " + a.Root.MostSpecialized.ClassType );
                                }
                                else
                                {
                                    _monitor.CloseGroup( "Failed." );
                                    if( remainingAmbiguities == null ) remainingAmbiguities = new List<IReadOnlyList<AutoServiceClassInfo>>();
                                    resolver.CollectRemainingAmbiguities( remainingAmbiguities );
                                }
                            }
                        }
                    }
                }
                classAmbiguities = remainingAmbiguities;
                return !error;
            }
        }

        class ClassAmbiguityResolver
        {
            readonly Dictionary<AutoServiceClassInfo, ClassAmbiguity> _ambiguities;
            readonly IActivityMonitor _monitor;
            readonly CKTypeCollector _collector;
            readonly StObjObjectEngineMap _engineMap;

            AutoServiceClassInfo? _root;
            AutoServiceClassInfo? _rootAmbiguity;
            AutoServiceClassInfo[]? _allLeaves;

            readonly struct ClassAmbiguity
            {
                public readonly AutoServiceClassInfo Class;
                public readonly List<AutoServiceClassInfo> Leaves;

                public ClassAmbiguity( AutoServiceClassInfo c )
                {
                    Debug.Assert( c.TypeInfo.SpecializationsCount > 0 && c.MostSpecialized == null );
                    Class = c;
                    Leaves = new List<AutoServiceClassInfo>();
                }
            }

            public ClassAmbiguityResolver( IActivityMonitor monitor, CKTypeCollector collector, StObjObjectEngineMap engineMap )
            {
                _ambiguities = new Dictionary<AutoServiceClassInfo, ClassAmbiguity>();
                _monitor = monitor;
                _collector = collector;
                _engineMap = engineMap;
            }

            public (bool Success, bool InitializationError) TryClassUnification( AutoServiceClassInfo root, AutoServiceClassInfo[] allLeaves  )
            {
                Debug.Assert( allLeaves.Length > 1
                              && NextUpperAmbiguity( allLeaves[0] ) != null
                              && NextUpperAmbiguity( allLeaves[1] ) != null );
                _root = root;
                _allLeaves = allLeaves;
                while( root.TypeInfo.SpecializationsCount == 1 )
                {
                    root = root.Specializations.Single();
                }
                _rootAmbiguity = root;
                bool allSuccess = true;
                bool initializationError = !Initialize();
                foreach( var ca in _ambiguities.Values.OrderByDescending( a => a.Class.SpecializationDepth ) )
                {
                    var (success, initError) = Resolve( ca );
                    initializationError |= initError;
                    allSuccess &= success;
                }
                if( allSuccess
                    && !initializationError
                    && _root != _rootAmbiguity )
                {
                    Debug.Assert( _root.MostSpecialized == null );
                    Debug.Assert( _rootAmbiguity.MostSpecialized != null );
                    initializationError |= !_root.SetMostSpecialized( _monitor, _engineMap, _rootAmbiguity.MostSpecialized );
                }
                return (allSuccess,initializationError);
            }

            public void CollectRemainingAmbiguities( List<IReadOnlyList<AutoServiceClassInfo>> ambiguities )
            {
                Debug.Assert( _ambiguities.Count > 0 );
                foreach( var ca in _ambiguities.Values )
                {
                    if( ca.Class.MostSpecialized == null )
                    {
                        ca.Leaves.Insert( 0, ca.Class );
                        ambiguities.Add( ca.Leaves );
                    }
                }
                _ambiguities.Clear();
            }

            bool Initialize()
            {
                Debug.Assert( _allLeaves != null, "TryClassUnification initialized it." );
                _ambiguities.Clear();
                bool initializationError = false;
                foreach( var leaf in _allLeaves )
                {
                    leaf.GetCtorParametersClassClosure( _monitor, _collector, ref initializationError );
                    var a = NextUpperAmbiguity( leaf );
                    while( a != null )
                    {
                        if( !_ambiguities.TryGetValue( a, out ClassAmbiguity ca ) )
                        {
                            ca = new ClassAmbiguity( a );
                            _ambiguities.Add( a, ca );
                        }
                        ca.Leaves.Add( leaf );
                        a = NextUpperAmbiguity( a );
                    }
                }
                return !initializationError;
            }

            (bool Success, bool InitializationError) Resolve( ClassAmbiguity ca )
            {
                bool success = false;
                bool initializationError = false;
#if DEBUG
                // Count is used to assert the fact that not 2 leaves should match.
                int resolvedPathCount = 0;
#endif
                var a = ca.Class;
                foreach( var leaf in ca.Leaves )
                {
                    bool thisPathIsResolved = true;
                    var closure = leaf.ComputedCtorParametersClassClosure;
                    bool isLeafUnifier = a.Specializations
                                            .Where( s => !s.TypeInfo.IsAssignableFrom( leaf.TypeInfo ) )
                                            .All( s => closure.Contains( s ) );
                    if( isLeafUnifier )
                    {
                        if( a.MostSpecialized != null )
                        {
                            _monitor.Error( $"Class Unification ambiguity: '{a.ClassType}' is already resolved by '{a.MostSpecialized.ClassType}'. It can not be resolved also by '{leaf.ClassType}'." );
                            thisPathIsResolved = false;
                        }
                        else
                        {
                            _monitor.Trace( $"Class Unification: '{a.ClassType}' resolved to '{leaf.ClassType}'." );
                            initializationError |= !a.SetMostSpecialized( _monitor, _engineMap, leaf );
                        }
                    }
                    else
                    {
                        thisPathIsResolved = false;
                    }
#if DEBUG
                    // If this leaf worked, it must be the very first one: subsequent ones must fail.
                    Debug.Assert( !thisPathIsResolved || ++resolvedPathCount == 1 );
#endif
                    success |= thisPathIsResolved;
                }
                if( !success )
                {
                    _monitor.Error( $"Service Class Unification: unable to resolve '{a.ClassType}' to a unique specialization." );
                }
                return (success, initializationError);
            }

            static AutoServiceClassInfo? NextUpperAmbiguity( AutoServiceClassInfo start )
            {
                var g = start.Generalization;
                while( g != null )
                {
                    if( g.TypeInfo.SpecializationsCount > 1 ) break;
                    g = g.Generalization;
                }
                return g;
            }
        }
    }


}<|MERGE_RESOLUTION|>--- conflicted
+++ resolved
@@ -33,11 +33,7 @@
         }
 
 
-<<<<<<< HEAD
-        bool IsAutoService( Type t ) => (CKTypeKindDetector.GetKind( _monitor, t ) & CKTypeKind.IsAutoService) != 0;
-=======
         bool IsAutoService( Type t ) => (KindDetector.GetKind( _monitor, t ) & CKTypeKind.IsAutoService) != 0;
->>>>>>> 963d6554
 
         internal AutoServiceClassInfo? FindServiceClassInfo( Type t )
         {
@@ -59,11 +55,7 @@
         /// </summary>
         AutoServiceInterfaceInfo? RegisterServiceInterface( Type t, CKTypeKind lt )
         {
-<<<<<<< HEAD
-            Debug.Assert( t.IsInterface && lt == CKTypeKindDetector.GetKind( _monitor, t ) );
-=======
             Debug.Assert( t.IsInterface && lt == KindDetector.GetKind( _monitor, t ) );
->>>>>>> 963d6554
             // Front service constraint is managed dynamically.
             lt &= ~(CKTypeKind.FrontTypeMask|CKTypeKind.IsMarshallable);
             Debug.Assert( lt == CKTypeKind.IsAutoService
@@ -84,21 +76,12 @@
             return info;
         }
 
-<<<<<<< HEAD
-        internal IEnumerable<AutoServiceInterfaceInfo> RegisterServiceInterfaces( IEnumerable<Type> interfaces, Action<Type>? multipleImplementation = null )
-        {
-            foreach( var iT in interfaces )
-            {
-                CKTypeKind lt = CKTypeKindDetector.GetKind( _monitor, iT );
-                var conflictMsg = lt.GetCombinationError( false );
-=======
         internal IEnumerable<AutoServiceInterfaceInfo> RegisterServiceInterfaces( IEnumerable<Type> interfaces, Action<Type,CKTypeKind,CKTypeCollector>? multipleImplementation = null )
         {
             foreach( var iT in interfaces )
             {
                 CKTypeKind k = KindDetector.GetKind( _monitor, iT );
                 var conflictMsg = k.GetCombinationError( false );
->>>>>>> 963d6554
                 if( conflictMsg != null )
                 {
                     _monitor.Error( $"Interface '{iT.FullName}': {conflictMsg}" );
