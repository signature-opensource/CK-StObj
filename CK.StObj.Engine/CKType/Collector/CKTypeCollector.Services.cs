--- conflicted
+++ resolved
@@ -4,13 +4,9 @@
 using System.Diagnostics;
 using CK.Setup;
 using CK.Core;
-<<<<<<< HEAD
 using System.Threading;
-=======
-using System.Runtime.InteropServices.ComTypes;
 using System.Reflection;
 using System.Data;
->>>>>>> 39d614b8
 
 #nullable enable
 
@@ -26,11 +22,7 @@
         int _serviceInterfaceCount;
         int _serviceRootInterfaceCount;
 
-<<<<<<< HEAD
         AutoServiceClassInfo RegisterServiceClassInfo( IActivityMonitor monitor, Type t, bool isExcluded, AutoServiceClassInfo? parent, RealObjectClassInfo? objectInfo )
-=======
-        AutoServiceClassInfo? RegisterServiceClassInfo( Type t, bool isExcluded, AutoServiceClassInfo? parent, RealObjectClassInfo? objectInfo )
->>>>>>> 39d614b8
         {
             var serviceInfo = new AutoServiceClassInfo( monitor, _serviceProvider, parent, t, isExcluded, objectInfo, _alsoRegister );
             if( !serviceInfo.TypeInfo.IsExcluded )
@@ -89,11 +81,7 @@
             }
         }
 
-<<<<<<< HEAD
-        bool IsAutoService( IActivityMonitor monitor, Type t ) => (KindDetector.GetRawKind( monitor, t ) & CKTypeKind.IsAutoService) != 0;
-=======
         bool IsAutoService( Type t ) => (KindDetector.GetRawKind( monitor, t ) & CKTypeKind.IsAutoService) != 0;
->>>>>>> 39d614b8
 
         internal AutoServiceClassInfo? FindServiceClassInfo( IActivityMonitor monitor, Type t )
         {
@@ -116,11 +104,6 @@
         AutoServiceInterfaceInfo? RegisterServiceInterface( IActivityMonitor monitor, Type t, CKTypeKind lt )
         {
             Debug.Assert( t.IsInterface && lt == KindDetector.GetRawKind( monitor, t ) );
-<<<<<<< HEAD
-            // Front service constraint is managed dynamically.
-            lt &= ~(CKTypeKind.EndpointProcessServiceMask|CKTypeKind.IsMarshallable);
-=======
->>>>>>> 39d614b8
             if( !_serviceInterfaces.TryGetValue( t, out var info ) )
             {
                 if( (lt & CKTypeKind.IsExcludedType) == 0 )
@@ -131,11 +114,7 @@
                     //              "This interface cannot be something else, even an Endpoint service." );
 
                     var attr = new TypeAttributesCache( monitor, t, _serviceProvider, false, _alsoRegister );
-<<<<<<< HEAD
                     info = new AutoServiceInterfaceInfo( attr, lt, RegisterServiceInterfaces( monitor, t.GetInterfaces() ) );
-=======
-                    info = new AutoServiceInterfaceInfo( attr, lt, RegisterServiceInterfaces( t.GetInterfaces() ) );
->>>>>>> 39d614b8
                     ++_serviceInterfaceCount;
                     if( info.Interfaces.Count == 0 ) ++_serviceRootInterfaceCount;
                 }
@@ -145,14 +124,9 @@
             return info;
         }
 
-<<<<<<< HEAD
         internal IEnumerable<AutoServiceInterfaceInfo> RegisterServiceInterfaces( IActivityMonitor monitor,
                                                                                   IEnumerable<Type> interfaces,
                                                                                   Action<IActivityMonitor,Type,CKTypeKind,CKTypeCollector>? multipleImplementation = null )
-=======
-        internal IEnumerable<AutoServiceInterfaceInfo> RegisterServiceInterfaces( IEnumerable<Type> interfaces,
-                                                                                  Action<Type,CKTypeKind,CKTypeCollector>? multipleImplementation = null )
->>>>>>> 39d614b8
         {
             foreach( var iT in interfaces )
             {
@@ -205,7 +179,6 @@
             Debug.Assert( idxAll == allInterfaces.Length );
             Debug.Assert( idxRoot == rootInterfaces.Length );
             monitor.Info( $"{allInterfaces.Length} Service interfaces with {rootInterfaces.Length} roots and {leafInterfaces.Count} interface leaves." );
-<<<<<<< HEAD
             return new AutoServiceCollectorResult( success,
                                                    allInterfaces,
                                                    leafInterfaces,
@@ -214,17 +187,6 @@
                                                    classAmbiguities,
                                                    abstractTails,
                                                    subGraphs );
-=======
-            return new AutoServiceCollectorResult(
-                success,
-                allInterfaces,
-                leafInterfaces,
-                rootInterfaces,
-                _serviceRoots,
-                classAmbiguities,
-                abstractTails,
-                subGraphs );
->>>>>>> 39d614b8
         }
 
         bool InitializeRootServices( IActivityMonitor monitor,
