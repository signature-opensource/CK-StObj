--- conflicted
+++ resolved
@@ -34,11 +34,7 @@
             return serviceInfo;
         }
 
-<<<<<<< HEAD
         bool IsAutoService( IActivityMonitor monitor, Type t ) => (KindDetector.GetRawKind( monitor, t ) & CKTypeKind.IsAutoService) != 0;
-=======
-        bool IsAutoService( Type t ) => (KindDetector.GetRawKind( monitor, t ) & CKTypeKind.IsAutoService) != 0;
->>>>>>> 0e902ea5
 
         internal AutoServiceClassInfo? FindServiceClassInfo( IActivityMonitor monitor, Type t )
         {
