--- conflicted
+++ resolved
@@ -60,12 +60,8 @@
             _serviceInterfaces = new Dictionary<Type, AutoServiceInterfaceInfo?>();
             _multipleMappings = new Dictionary<Type, MultipleImpl>();
             KindDetector = new CKTypeKindDetector( typeFilter );
-<<<<<<< HEAD
             _memberInfoFactory = new ExtMemberInfoFactory();
             _pocoBuilder = new PocoDirectoryBuilder( _memberInfoFactory, ( m, t ) => (KindDetector.GetValidKind( m, t ) & CKTypeKind.IsPoco) != 0, typeFilter: _typeFilter );
-=======
-            _pocoRegistrar = new PocoRegistrar( ( m, t ) => (KindDetector.GetValidKind( m, t ) & CKTypeKind.IsPoco) != 0, typeFilter: _typeFilter );
->>>>>>> 33ca7ff6
             _alsoRegisteredTypes = new List<Type>();
             _alsoRegister = _alsoRegisteredTypes.Add;
             _names = names == null || !names.Any() ? new[] { String.Empty } : names.ToArray();
@@ -189,11 +185,7 @@
 
         RealObjectClassInfo RegisterObjectClassInfo( IActivityMonitor monitor, Type t, bool isExcluded, RealObjectClassInfo? parent )
         {
-<<<<<<< HEAD
             RealObjectClassInfo result = new RealObjectClassInfo( monitor, parent, t, _serviceProvider, isExcluded, _alsoRegister );
-=======
-            RealObjectClassInfo result = new RealObjectClassInfo( _monitor, parent, t, _serviceProvider, isExcluded, _alsoRegister );
->>>>>>> 33ca7ff6
             if( !result.IsExcluded )
             {
                 RegisterAssembly( monitor, t );
@@ -223,11 +215,7 @@
         {
             if( !_regularTypeCollector.ContainsKey( t ) )
             {
-<<<<<<< HEAD
                 var c = TypeAttributesCache.CreateOnRegularType( monitor, _serviceProvider, t, _alsoRegister );
-=======
-                var c = TypeAttributesCache.CreateOnRegularType( _monitor, _serviceProvider, t, _alsoRegister );
->>>>>>> 33ca7ff6
                 _regularTypeCollector.Add( t, c );
                 if( c != null )
                 {
@@ -246,28 +234,26 @@
         {
             if( _alsoRegisteredTypes.Count > 0 )
             {
-<<<<<<< HEAD
-                using( monitor.OpenInfo( $"Also registering {_alsoRegisteredTypes.Count} types." ) )
-=======
                 using( _monitor.OpenInfo( $"Also registering {_alsoRegisteredTypes.Count} types." ) )
->>>>>>> 33ca7ff6
                 {
                     // Uses index loop: new types can appear.
                     for( int i = 0; i < _alsoRegisteredTypes.Count; ++i )
                     {
-<<<<<<< HEAD
+                        RegisterType( _alsoRegisteredTypes[i] );
+                    }
+                }
+            }
+            {
+                using( monitor.OpenInfo( $"Also registering {_alsoRegisteredTypes.Count} types." ) )
+                {
+                    // Uses index loop: new types can appear.
+                    for( int i = 0; i < _alsoRegisteredTypes.Count; ++i )
+                    {
                         RegisterType( monitor, _alsoRegisteredTypes[i] );
                     }
                 }
             }
             using( monitor.OpenInfo( "Static Type analysis." ) )
-=======
-                        RegisterType( _alsoRegisteredTypes[i] );
-                    }
-                }
-            }
-            using( _monitor.OpenInfo( "Static Type analysis." ) )
->>>>>>> 33ca7ff6
             {
                 IPocoDirectory? pocoDirectory;
                 PocoTypeSystem pocoTypeSystem = new PocoTypeSystem( _memberInfoFactory ); 
