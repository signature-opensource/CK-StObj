using System;
using System.Collections.Generic;
using System.Linq;
using System.Diagnostics;
using System.Reflection;
using CK.Core;

#nullable enable

namespace CK.Setup
{
    /// <summary>
    /// Discovers types that support <see cref="IRealObject"/>, <see cref="IAutoService"/>
    /// and <see cref="IPoco"/> marker interfaces.
    /// The <see cref="GetResult"/> method encapsulates the whole work.
    /// </summary>
    public partial class CKTypeCollector : IAutoServiceKindComputeFacade
    {
        readonly IDynamicAssembly _tempAssembly;
        readonly IServiceProvider _serviceProvider;
        readonly ExtMemberInfoFactory _memberInfoFactory;
        readonly PocoDirectoryBuilder _pocoBuilder;
        readonly HashSet<Assembly> _assemblies;
        readonly Dictionary<Type, RealObjectClassInfo?> _objectCollector;
        readonly Dictionary<Type, TypeAttributesCache?> _regularTypeCollector;
        readonly List<RealObjectClassInfo> _roots;
        readonly Func<IActivityMonitor, Type, bool> _typeFilter;
        readonly IReadOnlyList<string> _names;

        // This currently implements [CKAlsoRegisterType( Type )].
        // Current implementation relies on IAttributeContextBoundInitializer.Initialize
        // that takes this _alsoRegister delegate. 
        readonly List<Type> _alsoRegisteredTypes = new List<Type>();
        readonly Action<Type> _alsoRegister;

        /// <summary>
        /// Initializes a new <see cref="CKTypeCollector"/> instance.
        /// </summary>
        /// <param name="monitor">The monitor to use.</param>
        /// <param name="serviceProvider">Service provider used for attribute constructor injection. Must not be null.</param>
        /// <param name="tempAssembly">The temporary <see cref="IDynamicAssembly"/>.</param>
        /// <param name="typeFilter">Optional type filter.</param>
        /// <param name="names">Optional list of names for the final StObjMap. When null or empty, a single empty string is the default name.</param>
        public CKTypeCollector( IServiceProvider serviceProvider,
                                IDynamicAssembly tempAssembly,
                                Func<IActivityMonitor, Type, bool>? typeFilter = null,
                                IEnumerable<string>? names = null )
        {
            Throw.CheckNotNullArgument( serviceProvider );
            Throw.CheckNotNullArgument( tempAssembly );
            _typeFilter = typeFilter ?? ((m,type) => type.FullName != null);
            _tempAssembly = tempAssembly;
            _serviceProvider = serviceProvider;
            _assemblies = new HashSet<Assembly>();
            _objectCollector = new Dictionary<Type, RealObjectClassInfo?>();
            _regularTypeCollector = new Dictionary<Type, TypeAttributesCache?>();
            _roots = new List<RealObjectClassInfo>();
            _serviceCollector = new Dictionary<Type, AutoServiceClassInfo>();
            _serviceRoots = new List<AutoServiceClassInfo>();
            _serviceInterfaces = new Dictionary<Type, AutoServiceInterfaceInfo?>();
            _multipleMappings = new Dictionary<Type, MultipleImpl>();
            _exposedMultipleMappings = _multipleMappings.AsIReadOnlyDictionary<Type, MultipleImpl, IStObjMultipleInterface>();

            KindDetector = new CKTypeKindDetector( typeFilter );
            _memberInfoFactory = new ExtMemberInfoFactory();
            _pocoBuilder = new PocoDirectoryBuilder( _memberInfoFactory, ( m, t ) => (KindDetector.GetValidKind( m, t ) & CKTypeKind.IsPoco) != 0, typeFilter: _typeFilter );
            _alsoRegisteredTypes = new List<Type>();
            _alsoRegister = _alsoRegisteredTypes.Add;
            _names = names == null || !names.Any() ? new[] { String.Empty } : names.ToArray();
        }

        /// <summary>
        /// Exposes the <see cref="Setup.CKTypeKindDetector"/>.
        /// </summary>
        public CKTypeKindDetector KindDetector { get; }

        /// <summary>
        /// Gets the number of registered types.
        /// </summary>
        public int RegisteredTypeCount => _objectCollector.Count;

        /// <summary>
        /// Registers multiple types.
        /// </summary>
        /// <param name="monitor">The monitor to use.</param>
        /// <param name="types">Set of types to register.</param>
        public void RegisterTypes( IActivityMonitor monitor, IEnumerable<Type> types )
        {
            Throw.CheckNotNullArgument( types );
            foreach( var t in types )
            {
                if( t != null && t != typeof( object ) ) RegisterType( monitor, t );
            }
        }

        /// <summary>
        /// Registers a type.
        /// </summary>
        /// <param name="monitor">The monitor to use.</param>
        /// <param name="type">
        /// Any type that could be a <see cref="IRealObject"/>, a <see cref="IPoco"/> or a <see cref="IAutoService"/>
        /// or a type decorated by some attributes.
        /// </param>
        public void RegisterType( IActivityMonitor monitor, Type type )
        {
            Throw.CheckNotNullArgument( type );
            if( type != typeof( object ) )
            {
                if( type.IsClass )
                {
                    DoRegisterClass( monitor, type, out _, out _ );
                }
                else if( type.IsInterface )
                {
                    if( _pocoBuilder.RegisterInterface( monitor, type ) )
                    {
                        RegisterAssembly( monitor, type );
                    }
                    RegisterRegularType( monitor, type );
                }
                else
                {
                    RegisterRegularType( monitor, type );
                }
            }
        }

        /// <summary>
        /// Registers a class.
        /// It must be a class otherwise an argument exception is thrown.
        /// </summary>
        /// <param name="monitor">The monitor to use.</param>
        /// <param name="c">Class to register.</param>
        /// <returns>True if it is a new class for this collector, false if it has already been registered.</returns>
        public bool RegisterClass( IActivityMonitor monitor, Type c )
        {
            Throw.CheckArgument( c?.IsClass is true );
            return c != typeof( object ) && DoRegisterClass( monitor, c, out _, out _ );
        }

        bool DoRegisterClass( IActivityMonitor monitor, Type t, out RealObjectClassInfo? objectInfo, out AutoServiceClassInfo? serviceInfo )
        {
            Debug.Assert( t != null && t != typeof( object ) && t.IsClass );

            // Skips already processed types.
            // The object collectors contains null RealObjectClassInfo and AutoServiceClassInfo value for
            // already processed types that are skipped or on error.
            serviceInfo = null;
            if( _objectCollector.TryGetValue( t, out objectInfo )
                || _serviceCollector.TryGetValue( t, out serviceInfo ) )
            {
                return false;
            }

            // Registers parent types whatever they are.
            RealObjectClassInfo? acParent = null;
            AutoServiceClassInfo? sParent = null;
            if( t.BaseType != typeof( object ) )
            {
                Debug.Assert( t.BaseType != null, "Since t is not 'object'." );
                DoRegisterClass( monitor, t.BaseType, out acParent, out sParent );
            }
            CKTypeKind lt = KindDetector.GetRawKind( monitor, t );
            if( (lt & CKTypeKind.HasError) == 0 )
            {
                bool isExcluded = (lt & CKTypeKind.IsExcludedType) != 0;
                if( acParent != null || (lt & CKTypeKind.RealObject) == CKTypeKind.RealObject )
                {
                    objectInfo = RegisterObjectClassInfo( monitor, t, isExcluded, acParent );
                    Debug.Assert( objectInfo != null );
                }
                if( sParent != null || (lt & CKTypeKind.IsAutoService) != 0 )
                {
                    serviceInfo = RegisterServiceClassInfo( monitor, t, isExcluded, sParent, objectInfo );
                }
            }
            // Marks the type as a registered one and gives it a chance to carry
            // Attributes...
            if( objectInfo == null && serviceInfo == null )
            {
                _objectCollector.Add( t, null );
                if( (lt & CKTypeKind.IsExcludedType) == 0 ) RegisterRegularType( monitor, t );
            }
            return true;
        }

        RealObjectClassInfo RegisterObjectClassInfo( IActivityMonitor monitor, Type t, bool isExcluded, RealObjectClassInfo? parent )
        {
            RealObjectClassInfo result = new RealObjectClassInfo( monitor, parent, t, _serviceProvider, isExcluded, _alsoRegister );
            if( !result.IsExcluded )
            {
                RegisterAssembly( monitor, t );
                if( parent == null )
                {
                    Debug.Assert( !_roots.Contains( result ) );
                    _roots.Add( result );
                    // This is were the IRealObject interfaces could be enlisted.
                }
            }
            _objectCollector.Add( t, result );
            return result;
        }

        /// <summary>
        /// Registers an assembly for which at least one type has been handled.
        /// This is required for code generation: such assemblies are dependencies.
        /// </summary>
        /// <param name="t">The registered type.</param>
        protected void RegisterAssembly( IActivityMonitor monitor, Type t )
        {
            var a = t.Assembly;
            if( !a.IsDynamic ) _assemblies.Add( a );
        }

        void RegisterRegularType( IActivityMonitor monitor, Type t )
        {
            if( !_regularTypeCollector.ContainsKey( t ) )
            {
                var c = TypeAttributesCache.CreateOnRegularType( monitor, _serviceProvider, t, _alsoRegister );
                _regularTypeCollector.Add( t, c );
                if( c != null )
                {
                    monitor.Trace( $"At least one bound attribute on '{t}' has been registered." );
                    RegisterAssembly( monitor, t );
                }
            }
        }

        /// <summary>
        /// Obtains the result of the collection.
        /// This is the root of type analysis: the whole system relies on it.
        /// </summary>
        /// <returns>The result object.</returns>
        public CKTypeCollectorResult GetResult( IActivityMonitor monitor )
        {
            if( _alsoRegisteredTypes.Count > 0 )
            {
                using( monitor.OpenInfo( $"Also registering {_alsoRegisteredTypes.Count} types." ) )
                {
                    // Uses index loop: new types can appear.
                    for( int i = 0; i < _alsoRegisteredTypes.Count; ++i )
                    {
                        RegisterType( monitor, _alsoRegisteredTypes[i] );
                    }
                }
            }

<<<<<<< HEAD
            // Finalizing endpoints: ensures that externally defined types are registered.
            var endpoints = KindDetector.GetRegisteredEndpointServiceInfoMap( monitor );


=======
>>>>>>> 206915c3
            using( monitor.OpenInfo( "Static Type analysis." ) )
            {
                IPocoDirectory? pocoDirectory;
                PocoTypeSystem pocoTypeSystem = new PocoTypeSystem( _memberInfoFactory ); 
                using( monitor.OpenInfo( "Creating Poco Types and PocoFactory." ) )
                {
                    pocoDirectory = _pocoBuilder.Build( _tempAssembly, monitor );
                    if( pocoDirectory != null )
                    {
                        _tempAssembly.Memory.Add( typeof( IPocoDirectory ), pocoDirectory );
                        RegisterClass( monitor, typeof( PocoDirectory ) );
                        foreach( var c in pocoDirectory.Families ) RegisterClass( monitor, c.PocoFactoryClass );
                    }
                    else
                    {
                        // On error, we register the Empty result.
                        _tempAssembly.Memory.Add( typeof( IPocoDirectory ), pocoDirectory = EmptyPocoDirectory.Default );
                    }
                    Debug.Assert( _tempAssembly.GetPocoDirectory() == pocoDirectory, "The extension method GetPocoDirectory() provides it." );
                }
                using( monitor.OpenInfo( "Initializing Poco Type System." ) )
                {
                    if( !pocoTypeSystem.Initialize( pocoDirectory, monitor ) )
                    {
                        monitor.CloseGroup( "Failed" );
                    }
                    _tempAssembly.Memory.Add( typeof( IPocoTypeSystem ), pocoTypeSystem );
                    Debug.Assert( _tempAssembly.GetPocoTypeSystem() == pocoTypeSystem, "The extension method GetPocoTypeSystem() provides it." );
                }
                RealObjectCollectorResult realObjects;
                using( monitor.OpenInfo( "Real objects handling." ) )
                {
                    realObjects = GetRealObjectResult( monitor );
                    Debug.Assert( realObjects != null );
                }
                AutoServiceCollectorResult services;
                using( monitor.OpenInfo( "Auto services handling." ) )
                {
                    services = GetAutoServiceResult( monitor, realObjects );
                }
<<<<<<< HEAD
                return new CKTypeCollectorResult( _assemblies, pocoDirectory, pocoTypeSystem, realObjects, services, endpoints, _regularTypeCollector, this );
=======
                return new CKTypeCollectorResult( _assemblies, pocoSupport, realObjects, services, _regularTypeCollector, this );
>>>>>>> 206915c3
            }
        }

        RealObjectCollectorResult GetRealObjectResult( IActivityMonitor monitor )
        {
            List<MutableItem> allSpecializations = new List<MutableItem>( _roots.Count );
            StObjObjectEngineMap engineMap = new StObjObjectEngineMap( _names, allSpecializations, _assemblies );
            List<List<MutableItem>> concreteClasses = new List<List<MutableItem>>();
            List<IReadOnlyList<Type>>? classAmbiguities = null;
            List<Type> abstractTails = new List<Type>();
            var deepestConcretes = new List<(MutableItem, ImplementableTypeInfo)>();

            Debug.Assert( _roots.All( info => info != null && !info.IsExcluded && info.Generalization == null),
                "_roots contains only not Excluded types." );
            foreach( RealObjectClassInfo newOne in _roots )
            {
                deepestConcretes.Clear();
                newOne.CreateMutableItemsPath( monitor, _serviceProvider, engineMap, null, _tempAssembly, deepestConcretes, abstractTails );
                if( deepestConcretes.Count == 1 )
                {
                    MutableItem last = deepestConcretes[0].Item1;
                    allSpecializations.Add( last );
                    var path = new List<MutableItem>();
                    last.InitializeBottomUp( null );
                    path.Add( last );
                    MutableItem? spec = last, toInit = last;
                    while( (toInit = toInit.Generalization) != null )
                    {
                        toInit.InitializeBottomUp( spec );
                        path.Add( toInit );
                        spec = toInit;
                    }
                    path.Reverse();
                    concreteClasses.Add( path );
                    foreach( var m in path ) engineMap.AddClassMapping( m.RealObjectType.Type, last );
                }
                else if( deepestConcretes.Count > 1 )
                {
                    List<Type> ambiguousPath = new List<Type>() { newOne.Type };
                    ambiguousPath.AddRange( deepestConcretes.Select( m => m.Item1.RealObjectType.Type ) );

                    classAmbiguities ??= new List<IReadOnlyList<Type>>();
                    classAmbiguities.Add( ambiguousPath.ToArray() );
                }
            }
            Dictionary<Type, List<Type>>? interfaceAmbiguities = null;
            foreach( var path in concreteClasses )
            {
                MutableItem finalType = path[path.Count - 1];
                finalType.RealObjectType.InitializeInterfaces( monitor, this );
                foreach( var item in path )
                {
                    foreach( Type itf in item.RealObjectType.ThisRealObjectInterfaces )
                    {
                        MutableItem? alreadyMapped;
                        if( (alreadyMapped = engineMap.RawMappings.GetValueOrDefault( itf )) != null )
                        {
                            if( interfaceAmbiguities == null )
                            {
                                interfaceAmbiguities = new Dictionary<Type, List<Type>>
                                {
                                    { itf, new List<Type>() { itf, alreadyMapped.RealObjectType.Type, item.RealObjectType.Type } }
                                };
                            }
                            else
                            {
                                var list = interfaceAmbiguities.GetOrSet( itf, t => new List<Type>() { itf, alreadyMapped.RealObjectType.Type } );
                                list.Add( item.RealObjectType.Type );
                            }
                        }
                        else
                        {
                            engineMap.AddInterfaceMapping( itf, item, finalType );
                        }
                    }
                }
            }
            return new RealObjectCollectorResult( engineMap,
                                                  concreteClasses,
                                                  classAmbiguities ?? (IReadOnlyList<IReadOnlyList<Type>>)Array.Empty<IReadOnlyList<Type>>(),
                                                  interfaceAmbiguities != null
                                                    ? interfaceAmbiguities.Values.Select( list => list.ToArray() ).ToArray()
                                                    : Array.Empty<IReadOnlyList<Type>>(),
                                                  abstractTails );
        }

    }

}<|MERGE_RESOLUTION|>--- conflicted
+++ resolved
@@ -245,13 +245,7 @@
                 }
             }
 
-<<<<<<< HEAD
-            // Finalizing endpoints: ensures that externally defined types are registered.
-            var endpoints = KindDetector.GetRegisteredEndpointServiceInfoMap( monitor );
-
-
-=======
->>>>>>> 206915c3
+
             using( monitor.OpenInfo( "Static Type analysis." ) )
             {
                 IPocoDirectory? pocoDirectory;
@@ -292,11 +286,7 @@
                 {
                     services = GetAutoServiceResult( monitor, realObjects );
                 }
-<<<<<<< HEAD
-                return new CKTypeCollectorResult( _assemblies, pocoDirectory, pocoTypeSystem, realObjects, services, endpoints, _regularTypeCollector, this );
-=======
-                return new CKTypeCollectorResult( _assemblies, pocoSupport, realObjects, services, _regularTypeCollector, this );
->>>>>>> 206915c3
+                return new CKTypeCollectorResult( _assemblies, pocoDirectory, pocoTypeSystem, realObjects, services, _regularTypeCollector, this );
             }
         }
 
