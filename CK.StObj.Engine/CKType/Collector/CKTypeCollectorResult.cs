using System;
using System.Collections.Generic;
using System.Linq;
using System.Diagnostics;
using System.Reflection;
using CK.Core;

#nullable enable

namespace CK.Setup
{
    /// <summary>
    /// Result of the <see cref="CKTypeCollector"/> work.
    /// </summary>
    public class CKTypeCollectorResult
    {
        readonly IReadOnlyDictionary<Type, CKTypeEndpointServiceInfo>? _endpoints;
        readonly IReadOnlyDictionary<Type, TypeAttributesCache?> _regularTypes;

        internal CKTypeCollectorResult( ISet<Assembly> assemblies,
                                        IPocoDirectory pocoDirectory,
                                        PocoTypeSystem pocoTypeSystem,
                                        RealObjectCollectorResult c,
                                        AutoServiceCollectorResult s,
                                        IReadOnlyDictionary<Type, CKTypeEndpointServiceInfo>? endpoints,
                                        IReadOnlyDictionary<Type, TypeAttributesCache?> regularTypes,
                                        IAutoServiceKindComputeFacade kindComputeFacade )
        {
            PocoDirectory = pocoDirectory;
            PocoTypeSystem = pocoTypeSystem;
            Assemblies = assemblies;
            RealObjects = c;
            AutoServices = s;
            _endpoints = endpoints;
            _regularTypes = regularTypes;
            KindComputeFacade = kindComputeFacade;
        }

        /// <summary>
        /// Gets all the registered Poco information.
        /// </summary>
        public IPocoDirectory PocoDirectory { get; }

        /// <summary>
        /// Gets the Poco Type system.
        /// </summary>
        public IPocoTypeSystem PocoTypeSystem { get; }

        /// <summary>
        /// Gets the set of assemblies for which at least one type has been registered.
        /// </summary>
        public ISet<Assembly> Assemblies { get; }

        /// <summary>
        /// Gets the results for <see cref="IRealObject"/> objects.
        /// </summary>
        public RealObjectCollectorResult RealObjects { get; }

        /// <summary>
        /// Gets the results for <see cref="IAutoService"/> objects.
        /// </summary>
        public AutoServiceCollectorResult AutoServices { get; }

        /// <summary>
        /// Gets the raw endpoints configuration. This is null if an error occurred.
        /// </summary>
        public IReadOnlyDictionary<Type, CKTypeEndpointServiceInfo>? Endpoints => _endpoints;

        /// <summary>
        /// Gets the AutoServiceKind compute façade.
        /// </summary>
        internal IAutoServiceKindComputeFacade KindComputeFacade { get; }

        /// <summary>
        /// Gets whether an error exists that prevents the process to continue.
        /// Note that errors or fatals that may have been emitted while registering types
        /// are ignored here. The <see cref="StObjCollector"/> wraps all its work, including type registration
        /// in a <see cref="ActivityMonitorExtension.OnError(IActivityMonitor, Action)"/> block and consider
        /// any <see cref="LogLevel.Error"/> or <see cref="LogLevel.Fatal"/> to be fatal errors, but at this level,
        /// those are ignored.
        /// </summary>
        /// <returns>
        /// False to continue the process (only warnings - or error considered as 
        /// warning - occurred), true to stop remaining processes.
        /// </returns>
<<<<<<< HEAD
        public bool HasFatalError => PocoDirectory == null || RealObjects.HasFatalError || AutoServices.HasFatalError;
=======
        public bool HasFatalError => PocoSupport == null || RealObjects.HasFatalError || AutoServices.HasFatalError || _endpoints == null;
>>>>>>> 39d614b8

        /// <summary>
        /// Gets all the <see cref="ImplementableTypeInfo"/>: Abstract types that require a code generation
        /// that are either <see cref="IAutoService"/>, <see cref="IRealObject"/> (or both).
        /// </summary>
        public IEnumerable<ImplementableTypeInfo> TypesToImplement
        {
            get
            {
                var all = RealObjects.EngineMap.FinalImplementations.Select( m => m.ImplementableTypeInfo )
                            // Filters out the Service implementation that are RealObject.
                            .Concat( AutoServices.RootClasses.Select( c => c.IsRealObject ? null : c.MostSpecialized!.ImplementableTypeInfo ) )
                            .Concat( AutoServices.SubGraphRootClasses.Select( c => c.IsRealObject ? null : c.MostSpecialized!.ImplementableTypeInfo ) )
                            .Where( i => i != null )
                            .Select( i => i! );

                Debug.Assert( all.GroupBy( Util.FuncIdentity ).Where( g => g.Count() > 1 ).Any() == false, "No duplicates." );
                return all;
            }
        }

        /// <summary>
        /// Crappy hook...
        /// </summary>
        internal void SetFinalOrderedResults( IReadOnlyList<MutableItem> ordered )
        {
            // Compute the indexed AllTypesAttributesCache.
            // This is a mess. This cache must be replaced by a truly reflection central cache.
            // One should not need any update like this one that bind this SetFinalOrderedResults
            // to the AutoService resolution!
            Debug.Assert( AutoServices.AllClasses.All( c => !c.TypeInfo.IsExcluded ) );
            Debug.Assert( AutoServices.AllClasses.All( c => c.TypeInfo.Attributes != null ) );

            var all = ordered.Select( o => o.Attributes )
                          .Concat( AutoServices.AllClasses.Where( c => !c.IsRealObject ).Select( c => c.TypeInfo.Attributes! ) )
                          .Concat( AutoServices.AllInterfaces.Select( i => i.Attributes ) )
                          .Concat( _regularTypes.Values.Where( a => a != null ).Select( a => a! ) );

            Debug.Assert( all.GroupBy( Util.FuncIdentity ).Where( g => g.Count() > 1 ).Any() == false, "No duplicates." );

            RealObjects.EngineMap.SetFinalOrderedResults( ordered, all.ToDictionary( c => c.Type ) );
        }

        /// <summary>
        /// Logs detailed information about discovered items.
        /// </summary>
        /// <param name="monitor">Logger (must not be null).</param>
        public void LogErrorAndWarnings( IActivityMonitor monitor )
        {
            Throw.CheckNotNullArgument( monitor );
            using( monitor.OpenTrace( $"Collector summary:" ) )
            {
                if( PocoDirectory == null ) monitor.Fatal( $"Poco support failed!" );
                RealObjects.LogErrorAndWarnings( monitor );
                AutoServices.LogErrorAndWarnings( monitor );
            }
        }

    }

}<|MERGE_RESOLUTION|>--- conflicted
+++ resolved
@@ -83,11 +83,7 @@
         /// False to continue the process (only warnings - or error considered as 
         /// warning - occurred), true to stop remaining processes.
         /// </returns>
-<<<<<<< HEAD
-        public bool HasFatalError => PocoDirectory == null || RealObjects.HasFatalError || AutoServices.HasFatalError;
-=======
-        public bool HasFatalError => PocoSupport == null || RealObjects.HasFatalError || AutoServices.HasFatalError || _endpoints == null;
->>>>>>> 39d614b8
+        public bool HasFatalError => PocoDirectory == null || RealObjects.HasFatalError || AutoServices.HasFatalError || _endpoints == null;
 
         /// <summary>
         /// Gets all the <see cref="ImplementableTypeInfo"/>: Abstract types that require a code generation
