--- conflicted
+++ resolved
@@ -75,11 +75,7 @@
         /// False to continue the process (only warnings - or error considered as 
         /// warning - occurred), true to stop remaining processes.
         /// </returns>
-<<<<<<< HEAD
-        public bool HasFatalError => PocoDirectory == null || RealObjects.HasFatalError || AutoServices.HasFatalError || _endpoints == null;
-=======
-        public bool HasFatalError => PocoSupport == null || RealObjects.HasFatalError || AutoServices.HasFatalError;
->>>>>>> 206915c3
+        public bool HasFatalError => PocoDirectory == null || RealObjects.HasFatalError || AutoServices.HasFatalError;
 
         /// <summary>
         /// Gets all the <see cref="ImplementableTypeInfo"/>: Abstract types that require a code generation
