--- conflicted
+++ resolved
@@ -21,23 +21,15 @@
             IPocoSupportResult? pocoSupport,
             RealObjectCollectorResult c,
             AutoServiceCollectorResult s,
-<<<<<<< HEAD
             IReadOnlyDictionary<Type,TypeAttributesCache?> regularTypes,
-            CKTypeKindDetector typeKindDetector )
-=======
             IAutoServiceKindComputeFacade kindComputeFacade )
->>>>>>> 963d6554
         {
             PocoSupport = pocoSupport;
             Assemblies = assemblies;
             RealObjects = c;
             AutoServices = s;
-<<<<<<< HEAD
             _regularTypes = regularTypes;
-            TypeKindDetector = typeKindDetector;
-=======
             KindComputeFacade = kindComputeFacade;
->>>>>>> 963d6554
         }
 
         /// <summary>
