using CK.Core;
using System;
using System.Collections.Generic;
using System.Diagnostics;
using System.Linq;
using System.Threading;

namespace CK.Setup
{
    /// <summary>
    /// Detector for <see cref="CKTypeKind"/>.
    /// </summary>
    public class CKTypeKindDetector
    {
        const int PrivateStart = 4096;

        /// <summary>
        /// Mask for public information defined in the <see cref="CKTypeKind"/> enumeration.
        /// Internally other flags are used.
        /// </summary>
        public const CKTypeKind MaskPublicInfo = (CKTypeKind)(PrivateStart-1);

        const CKTypeKind IsDefiner = (CKTypeKind)PrivateStart;

        const CKTypeKind IsSuperDefiner = (CKTypeKind)(PrivateStart << 1);

        // The lifetime reason is the interface marker (applies to all our marker interfaces).
        const CKTypeKind IsReasonMarker = (CKTypeKind)(PrivateStart << 2);

        // The type is singleton because it is used as a:
        // - ctor parameter of a Singleton Service.
        // - property or StObjConstruct/StObjFinalize parameter of a Real Object.
        const CKTypeKind IsSingletonReasonReference = (CKTypeKind)(PrivateStart << 3);

        // The type is a singleton because nothing prevents it to be a singleton.
        const CKTypeKind IsSingletonReasonFinal = (CKTypeKind)(PrivateStart << 4);

        // The type is a service that is scoped because its ctor references a scoped service.
        const CKTypeKind IsScopedReasonReference = (CKTypeKind)(PrivateStart << 5);

        // The service is Marshallable because a IAutoService Marshaller class has been found.
        const CKTypeKind IsMarshallableReasonMarshaller = (CKTypeKind)(PrivateStart << 6);

        // The lifetime reason is an external definition (applies to IsSingleton and IsScoped).
        const CKTypeKind IsLifetimeReasonExternal = (CKTypeKind)(PrivateStart << 7);

        // The IsProcessService reason is an external definition.
        const CKTypeKind IsProcessServiceReasonExternal = (CKTypeKind)(PrivateStart << 8);

        // The IsMultiple reason is an external definition.
        const CKTypeKind IsMultipleReasonExternal = (CKTypeKind)(PrivateStart << 9);

        readonly Dictionary<Type, CKTypeKind> _cache;
        readonly Dictionary<Type, CKTypeEndpointServiceInfo> _endpointServices;
        readonly Func<IActivityMonitor, Type, bool>? _typeFilter;
        bool _hasEndpointServiceError;

        /// <summary>
        /// Initializes a new detector.
        /// </summary>
        /// <param name="typeFilter">Optional type filter.</param>
        public CKTypeKindDetector( Func<IActivityMonitor, Type, bool>? typeFilter = null )
        {
            _cache = new Dictionary<Type, CKTypeKind>( 1024 );
            _endpointServices = new Dictionary<Type, CKTypeEndpointServiceInfo>();
            _typeFilter = typeFilter;
        }

        internal IReadOnlyDictionary<Type, CKTypeEndpointServiceInfo>? GetRegisteredEndpointServiceInfoMap( IActivityMonitor monitor )
        {
            if( _hasEndpointServiceError ) return null;
            foreach( var kv in _endpointServices )
            {
                if( !kv.Value.HasBeenProcessed )
                {
                    RawGet( monitor, kv.Key );
                    Debug.Assert( kv.Value.HasBeenProcessed );
                }
            }
            return _endpointServices;
        }

        /// <summary>
        /// Tries to set or extend the availability of a service to an endpoint.
        /// <para>
        /// This method is called by the assembly <see cref="EndpointScopedServiceTypeAttribute"/>.
        /// </para>
        /// </summary>
        /// <param name="monitor">The monitor.</param>
        /// <param name="serviceType">The type of the service. Must be an interface or a class and not a <see cref="IRealObject"/> nor an open generic.</param>
        /// <param name="endpointDefinition">The <see cref="EndpointDefinition"/>'s type.</param>
        /// <returns>True on success, false on error (logged into <paramref name="monitor"/>).</returns>
        public bool SetEndpointScopedService( IActivityMonitor monitor, Type serviceType, Type endpointDefinition )
        {
            CheckEndpointServiceParameters( serviceType, endpointDefinition );
            if( _endpointServices.TryGetValue( serviceType, out var exists ) )
            {
                return exists.CombineScopedWith( monitor, endpointDefinition );
            }
            // The type hasn't been registered yet. We DON'T register it here.
            // We memorize the configuration that will be handled once the type is registered.
            monitor.Info( $"Endpoint service '{serviceType}' has a Scoped lifetime because of the external registration in '{CKTypeEndpointServiceInfo.DefinitionName( endpointDefinition )}'." );
            _endpointServices.Add( serviceType, new CKTypeEndpointServiceInfo( serviceType, endpointDefinition ) );
            return true;
        }

        /// <summary>
        /// Tries to define a service as a singleton managed by a <see cref="EndpointDefinition"/>.
        /// <para>
        /// This method is called by the assembly <see cref="EndpointSingletonServiceTypeAttribute"/>.
        /// </para>
        /// </summary>
        /// <param name="monitor">The monitor.</param>
        /// <param name="serviceType">The type of the service. Must be an interface or a class and not a <see cref="IRealObject"/> nor an open generic.</param>
        /// <param name="endpointDefinition">The <see cref="EndpointDefinition"/>'s type.</param>
        /// <param name="ownerEndpointDefinition">Optional owner endpoint. When null, <paramref name="endpointDefinition"/> owns the service.</param>
        /// <returns>True on success, false on error (logged into <paramref name="monitor"/>).</returns>
        public bool SetEndpointSingletonService( IActivityMonitor monitor, Type serviceType, Type endpointDefinition, Type? ownerEndpointDefinition )
        {
            CheckEndpointServiceParameters( serviceType, endpointDefinition );
            Throw.CheckArgument( ownerEndpointDefinition == null
                                 || (typeof( EndpointDefinition ).IsAssignableFrom( ownerEndpointDefinition ) && ownerEndpointDefinition != typeof( EndpointDefinition )) );
            // The null is the marker.
            if( ownerEndpointDefinition == endpointDefinition ) ownerEndpointDefinition = null;
            if( _endpointServices.TryGetValue( serviceType, out var exists ) )
            {
                return exists.CombineSingletonWith( monitor, endpointDefinition, ownerEndpointDefinition );
            }
            // The type hasn't been registered yet. We DON'T register it here.
            // We memorize the configuration that will be handled once the type is registered.
            monitor.Info( $"Endpoint service '{serviceType}' has a Singleton lifetime because of the external registration in '{CKTypeEndpointServiceInfo.DefinitionName( endpointDefinition )}'." );
            _endpointServices.Add( serviceType, new CKTypeEndpointServiceInfo( serviceType, endpointDefinition, ownerEndpointDefinition ) );
            return true;
        }

        static void CheckEndpointServiceParameters( Type serviceType, Type endpointDefinition )
        {
            Throw.CheckNotNullArgument( serviceType );
            Throw.CheckArgument( (serviceType.IsInterface || serviceType.IsClass)
                                 && (serviceType.IsPublic || serviceType.IsNestedPublic) 
                                 && !typeof( IRealObject ).IsAssignableFrom( serviceType ) );
            Throw.CheckArgument( typeof( EndpointDefinition ).IsAssignableFrom( endpointDefinition ) && endpointDefinition != typeof( EndpointDefinition ) );
        }

        /// <summary>
        /// Sets <see cref="AutoServiceKind"/> combination (that must not be <see cref="AutoServiceKind.None"/>).
        /// <para>
        /// If the <see cref="AutoServiceKind.IsEndpointService"/> bit set, one of the lifetime bits mus be set
        /// (<see cref="AutoServiceKind.IsScoped"/> xor <see cref="AutoServiceKind.IsSingleton"/>) an the type
        /// is registered as an endpoint service in the <see cref="DefaultEndpointDefinition"/>.
        /// </para>
        /// <para>
        /// Can be called multiple times as long as no contradictory registration already exists (for instance,
        /// a <see cref="IRealObject"/> cannot be a Endpoint or Process service).
        /// </para>
        /// </summary>
        /// <param name="monitor">The monitor.</param>
        /// <param name="t">The type to register.</param>
        /// <param name="kind">The kind of service. Must not be <see cref="AutoServiceKind.None"/>.</param>
        /// <returns>The type kind on success, null on error (errors - included combination ones - are logged).</returns>
        public CKTypeKind? SetAutoServiceKind( IActivityMonitor monitor, Type t, AutoServiceKind kind )
        {
            Throw.CheckNotNullArgument( t );
            Throw.CheckArgument( kind != AutoServiceKind.None );
            Throw.CheckArgument( (kind&AutoServiceKind.IsEndpointService) == 0 );

            bool hasProcess = (kind & AutoServiceKind.IsProcessService) != 0;
            bool hasLifetime = (kind & (AutoServiceKind.IsScoped | AutoServiceKind.IsSingleton)) != 0;
            bool hasMultiple = (kind & AutoServiceKind.IsMultipleService) != 0;

            CKTypeKind k = (CKTypeKind)kind;
            string? error = k.GetCombinationError( t.IsClass );
            if( error != null )
            {
                monitor.Error( $"Invalid Auto Service kind registration '{k.ToStringFlags()}' for type '{t}'." );
                return null;
            }
            if( hasLifetime ) k |= IsLifetimeReasonExternal;
            if( hasMultiple ) k |= IsMultipleReasonExternal;
            if( hasProcess ) k |= IsProcessServiceReasonExternal;
            if( (kind & AutoServiceKind.IsEndpointService) != 0 )
            {
                if( (kind & AutoServiceKind.IsScoped) != 0 )
                {
                    SetEndpointScopedService( monitor, t, typeof( DefaultEndpointDefinition ) );
                }
                else
                {
                    Debug.Assert( (kind & AutoServiceKind.IsSingleton) != 0 );
                    SetEndpointSingletonService( monitor, t, typeof( DefaultEndpointDefinition ), null );
                }
            }
            return SetLifetimeOrProcessType( monitor, t, k );
        }

        /// <summary>
        /// Restricts a type to be Scoped (it is better to be a singleton).
        /// This is called once whenever an external type is used in a constructor.
        /// Returns null on error.
        /// </summary>
        /// <param name="m">The monitor to use.</param>
        /// <param name="t">The type to restrict.</param>
        /// <returns>The type kind on success, null on error.</returns>
        internal CKTypeKind? RestrictToScoped( IActivityMonitor m, Type t )
        {
            return SetLifetimeOrProcessType( m, t, CKTypeKind.IsScoped | IsScopedReasonReference );
        }

<<<<<<< HEAD
        CKTypeKind? SetLifetimeOrFrontType( IActivityMonitor m, Type t, CKTypeKind kind  )
=======
        /// <summary>
        /// Tries to set the <see cref="CKTypeKind.IsPocoClass"/> flag for a type (that must be a class).
        /// This fails if the type is already registered as another kind of type.
        /// </summary>
        /// <param name="m">The monitor to use.</param>
        /// <param name="t">The type to configure.</param>
        /// <returns>True on success, false on error.</returns>
        internal bool SetPocoClass( IActivityMonitor m, Type t )
        {
            Debug.Assert( t.IsClass );
            var exist = RawGet( m, t );
            if( exist == CKTypeKind.None )
            {
                m.Trace( $"Type '{t}' is now defined as a PocoClass." );
                _cache[t] = CKTypeKind.IsPocoClass;
            }
            else if( exist != CKTypeKind.IsPocoClass )
            {
                m.Error( $"Type '{t}' is already registered as a '{ToStringFull( exist )}'. It can not be defined as a PocoClass." );
                return false;
            }
            return true;
        }

        CKTypeKind? SetLifetimeOrProcessType( IActivityMonitor m, Type t, CKTypeKind kind  )
>>>>>>> 39d614b8
        {
            Debug.Assert( (kind & (IsDefiner | IsSuperDefiner)) == 0, "kind MUST not be a SuperDefiner or a Definer." );
            Debug.Assert( (kind & (CKTypeKind.IsEndpointService)) == 0, "No way! Endpoint service cannot be set by flag." );
            Debug.Assert( (kind & MaskPublicInfo).GetCombinationError( t.IsClass ) == null, (kind & MaskPublicInfo).GetCombinationError( t.IsClass ) );

            bool hasLifetime = (kind & CKTypeKind.LifetimeMask) != 0;
            bool isProcess = (kind & CKTypeKind.IsProcessService) != 0;
            bool isMultiple = (kind & CKTypeKind.IsMultipleService) != 0;
            bool isMarshallable = (kind & CKTypeKind.IsMarshallable) != 0;

            Debug.Assert( hasLifetime || isProcess || isMultiple || isMarshallable, "At least, something must be set." );

            // This registers the type (as long as the Type detection is concerned): there is no difference between Registering first
            // and then defining lifetime or the reverse. (This is not true for the full type registration: SetLifetimeOrFrontType must
            // not be called for an already registered type.)
            var exist = RawGet( m, t );
            if( (exist & (IsDefiner|IsSuperDefiner)) != 0 )
            {
                Throw.Exception( $"Type '{t}' is a Definer or a SuperDefiner. It cannot be defined as {ToStringFull( kind )}." );
            }
            var updated = exist | kind;
            string? error = (updated & MaskPublicInfo).GetCombinationError( t.IsClass );
            if( error != null )
            {
                m.Error( $"Type '{t}' is already registered as a '{ToStringFull( exist )}'. It can not be defined as {ToStringFull( kind )}. Error: {error}" );
                return null;
            }
            _cache[t] = updated;
            Debug.Assert( (updated & (IsDefiner | IsSuperDefiner)) == 0 );
            Debug.Assert( CKTypeKindExtension.GetCombinationError( (updated & MaskPublicInfo), t.IsClass ) == null );
            return updated & MaskPublicInfo;
        }

        /// <summary>
        /// Checks whether the type kind: <see cref="CKTypeKind.IsExcludedType"/> or <see cref="CKTypeKind.HasError"/> flag set.
        /// <para>
        /// Note that [CKTypeDefiner] and [CKTypeSuperDefiner] kind is always <see cref="CKTypeKind.None"/>.
        /// </para>
        /// </summary>
        /// <param name="m">The monitor to use.</param>
        /// <param name="t">The type that can be an interface or a class.</param>
        /// <returns>The CK type kind (may be invalid or excluded).</returns>
        public CKTypeKind GetRawKind( IActivityMonitor m, Type t )
        {
            var k = RawGet( m, t );
            return (k & (IsDefiner | IsSuperDefiner)) == 0
                        ? k & MaskPublicInfo
                        : CKTypeKind.None;
        }

        /// <summary>
        /// Checks whether the type is a non excluded and valid CK Type.
        /// Invalid or excluded types are <see cref="CKTypeKind.None"/>.
        /// <para>
        /// Note that [CKTypeDefiner] and [CKTypeSuperDefiner] kind is always <see cref="CKTypeKind.None"/>.
        /// </para>
        /// </summary>
        /// <param name="m">The monitor to use.</param>
        /// <param name="t">The type that can be an interface or a class.</param>
        /// <returns>The CK type kind.</returns>
        public CKTypeKind GetValidKind( IActivityMonitor m, Type t )
        {
            var k = RawGet( m, t );
            return (k & (IsDefiner | IsSuperDefiner | CKTypeKind.IsExcludedType | CKTypeKind.HasError)) == 0
                        ? k & MaskPublicInfo
                        : CKTypeKind.None;
        }

        CKTypeKind RawGet( IActivityMonitor m, Type t )
        {
            if( !_cache.TryGetValue( t, out CKTypeKind k )
                && t != typeof( object )
                && (t.IsClass || t.IsInterface) )
            {
                Debug.Assert( k == CKTypeKind.None );

                // This would be the code to implement "Strong Exclusion".
                // But since, for the moment, exclusion is a weak concept, we process the type as if it was not excluded.
                //
                //   if( _typeFilter != null && !_typeFilter( m, t ) )
                //   {
                //      k = IsFilteredType;
                //   }
                //   else
                //
                var baseType = t.BaseType;
                var allInterfaces = t.GetInterfaces();
                // First handles the pure interface that have no base interfaces and no members: this can be one of our marker interfaces.
                // We must also handle here interfaces that have one base because IScoped/SingletonAutoService/IProcessAutoService are extending IAutoService.
                // ...and unfortunately we must also consider the ones with 2 base interfaces because of IFrontAutoService that extends IFrontProcessAutoService
                // that extends IFrontAutoService. 
                if( t.IsInterface
                    && allInterfaces.Length <= 2
                    && t.GetMembers().Length == 0 )
                {
                    if( t.Name == nameof( IRealObject ) ) k = CKTypeKind.RealObject | IsDefiner | IsReasonMarker;
                    else if( t.Name == nameof( IAutoService ) ) k = CKTypeKind.IsAutoService | IsDefiner | IsReasonMarker;
                    else if( t.Name == nameof( IScopedAutoService ) ) k = CKTypeKind.IsAutoService | CKTypeKind.IsScoped | IsDefiner | IsReasonMarker;
                    else if( t.Name == nameof( ISingletonAutoService ) ) k = CKTypeKind.IsAutoService | CKTypeKind.IsSingleton | IsDefiner | IsReasonMarker;
                    else if( t.Name == nameof( IProcessAutoService ) ) k = CKTypeKind.IsAutoService | CKTypeKind.IsProcessService | IsDefiner | IsReasonMarker;
                    else if( t == typeof( IPoco ) ) k = CKTypeKind.IsPoco | IsDefiner | IsReasonMarker;
                }
                // If it's not one of the interface marker and it's not an internal interface, we analyze it.
                // Any "internal interface" is simply ignored because no public interfaces can extend it (Error CS0061: Inconsistent accessibility).
                // So, "internal interfaces" are leaves, we don't need to handle "holes" in the interface hierarchy and implementations are free to
                // define and use them.
                //
                // We have an issue on Endpoint registration: we must not accept an internal endpoint service: this is done in
                // the SetEndpointXXX methods. So we can be sure here that if we are on a skipped interface, then we have no endpoint
                // registration to update.
                //
                bool isInternalInterface = t.IsInterface && !t.IsPublic && !t.IsNestedPublic;
                if( k == CKTypeKind.None && !isInternalInterface )
                {
                    Debug.Assert( typeof( StObjGenAttribute ).Name == "StObjGenAttribute" );
                    Debug.Assert( typeof( ExcludeCKTypeAttribute ).Name == "ExcludeCKTypeAttribute" );
                    Debug.Assert( typeof( EndpointScopedServiceAttribute ).Name == "EndpointScopedServiceAttribute" );
                    Debug.Assert( typeof( EndpointSingletonServiceAttribute ).Name == "EndpointSingletonServiceAttribute" );
                    Debug.Assert( typeof( CKTypeSuperDefinerAttribute ).Name == "CKTypeSuperDefinerAttribute" );
                    Debug.Assert( typeof( CKTypeDefinerAttribute ).Name == "CKTypeDefinerAttribute" );
                    Debug.Assert( typeof( IsMultipleAttribute ).Name == "IsMultipleAttribute" );
                    Debug.Assert( typeof( IsMarshallableAttribute ).Name == "IsMarshallableAttribute" );
                    bool hasSuperDefiner = false;
                    bool hasDefiner = false;
                    bool isMultipleInterface = false;
                    bool hasMarshallable = false;
                    bool isExcludedType = false;
                    // The final endpoint service info is the one from the map or a new orphan
                    // if one of our ancestors is a endpoint service and nothing else say so.
                    CKTypeEndpointServiceInfo? final = _endpointServices.GetValueOrDefault( t );
                    bool hasEndpointServiceError = false;

                    // Now process the attributes of the type. This sets the variables above
                    // but doesn't touch k except to set it to ExcudedType if a [StObjGen] or
                    // a [ExcludeCKType] is found on the type. 
                    foreach( var a in t.GetCustomAttributesData() )
                    {
                        var n = a.AttributeType.Name;
                        if( n == "StObjGenAttribute" )
                        {
                            // This attributes stops all subsequent analysis (it's the only one).
                            // A [StObjGen] is necessarily None.
                            k = CKTypeKind.IsExcludedType;
                            m.Trace( $"Type '{t}' is [StObjGen]. It is ignored." );
                            break;
                        }
                        switch( n )
                        {
                            case "ExcludeCKTypeAttribute":
                                isExcludedType = true;
                                break;
                            case "EndpointScopedServiceAttribute":
                                {
                                    hasEndpointServiceError |= !ReadEndpointScopedService( m, t, a, ref final );
                                    break;
                                }
                            case "EndpointSingletonServiceAttribute":
                                {
                                    hasEndpointServiceError |= !ReadEndpointSingletonService( m, t, a, ref final );
                                    break;
                                }
                            case "CKTypeDefinerAttribute":
                                hasDefiner = true;
                                break;
                            case "CKTypeSuperDefinerAttribute":
                                hasSuperDefiner = true;
                                break;
                            case "IsMarshallableAttribute":
                                hasMarshallable = true;
                                break;
                            case "IsMultipleAttribute" when t.IsInterface:
                                isMultipleInterface = true;
                                break;
                        }
                    }

                    Debug.Assert( k == CKTypeKind.None || k == CKTypeKind.IsExcludedType );
                    // Even if hasEndpointServiceError is true, we continue the process because:
                    // - We choose a "detect as many errors as possible" rather than a "fail fast" philosophy years ago.
                    // - If we have an external EndpointServiceInfo set, it's better to update its Kind that sates that is HasBeenProcessed.
                    if( k == CKTypeKind.None )
                    {
                        isExcludedType |= _typeFilter != null && !_typeFilter( m, t );

                        // Normalizes SuperDefiner => Definer (and emits a warning).
                        if( hasSuperDefiner )
                        {
                            if( hasDefiner )
                            {
                                m.Warn( $"Attribute [CKTypeDefiner] defined on type '{t}' is useless since [CKTypeSuperDefiner] is also defined." );
                            }
                            hasDefiner = true;
                        }
                        // Type's attributes have been analyzed, IsDefiner is normalized.
                        if( hasDefiner )
                        {
                            // Since this is a definer, we can skip any handling of potential Super Definer.
                            // We ignore the base type, we only consider its interfaces.
                            // We also clear any IsMultipleService and IsMarshallable since these flags are not transitive.
                            //
                            // (Note that [IsMultiple] may be "transmitted" here but a CKTypeDefiner for "Multiple" interfaces would not be
                            // a good idea: an explicit [IsMultiple] attribute on the interface is much more maintainable.)
                            //
                            foreach( var i in allInterfaces )
                            {
                                var kI = RawGet( m, i ) & ~(IsDefiner | IsSuperDefiner | CKTypeKind.IsMultipleService | CKTypeKind.IsMarshallable | IsReasonMarker);
                                k |= kI;
<<<<<<< HEAD

                                // Handles EndpointService: if i is a EndpointService, then this one is also a endpoint service.
                                if( (kI & CKTypeKind.IsEndpointService) != 0 )
                                {
                                    // The EndpointService info necessarily exists: setting IsEndpointService through SetAutoServiceKind is forbidden.
                                    hasEndpointServiceError |= !BuildInheritedEndpointInfo( m, ref inheritedEndpointInfo, t, _endpointServices[i] );
                                }
=======
                                Debug.Assert( (k & CKTypeKind.IsPocoClass) == 0, "PocoClass attribute can only be on class." );
>>>>>>> 39d614b8
                            }
                            k |= IsDefiner;
                            if( hasSuperDefiner ) k |= IsSuperDefiner;
                            // We must lookup the base if any for the Endpoint service information.
                            if( baseType != null )
                            {
                                var kBase = RawGet( m, baseType );
                            }
                        }
                        else
                        {
                            Debug.Assert( k == CKTypeKind.None );
                            // If the base type is a SuperDefiner, then this is a Definer.
                            if( baseType != null )
                            {
                                // IsMarshallable is not propagated.
                                // "Weak Exclusion": an excluded (or filtered) base type doesn't exclude it specializations.
                                var kBase = RawGet( m, baseType ) & ~(CKTypeKind.IsMarshallable | CKTypeKind.IsExcludedType | IsReasonMarker) ;
                                Debug.Assert( (kBase & CKTypeKind.IsMultipleService) == 0, "IsMultipleService is for interfaces only." );
                                if( (kBase & IsSuperDefiner) != 0 )
                                {
                                    Debug.Assert( (kBase & IsDefiner) != 0 );
                                    k = kBase & ~IsSuperDefiner;
                                }
                                else k = kBase & ~IsDefiner;
                            }
                            if( (k & IsDefiner) != 0 )
                            {
                                // If the base type was a SuperDefiner, this is a definer and we can skip any handling of Super Definer.
                                foreach( var i in allInterfaces )
                                {
                                    k |= RawGet( m, i ) & ~(IsDefiner | IsSuperDefiner | CKTypeKind.IsMultipleService | CKTypeKind.IsMarshallable | CKTypeKind.IsExcludedType | IsReasonMarker);
                                }
                            }
                            else
                            {
                                // We are not (yet?) a Definer.
                                foreach( var i in allInterfaces )
                                {
                                    var kI = RawGet( m, i ) & ~(IsDefiner | CKTypeKind.IsMultipleService | CKTypeKind.IsMarshallable | CKTypeKind.IsExcludedType);
                                    if( (k & IsDefiner) == 0 // We are not yet a Definer...
                                        && (kI & IsSuperDefiner) != 0 ) // ...but this base interface is a SuperDefiner.
                                    {
                                        // Really?
                                        bool indirect = (baseType != null && i.IsAssignableFrom( baseType ))
                                                            || allInterfaces.Any( baseInterface => i != baseInterface && i.IsAssignableFrom( baseInterface ) );
                                        kI &= ~IsSuperDefiner;
                                        if( !indirect ) kI |= IsDefiner;
                                    }
                                    k |= kI & ~IsSuperDefiner;
                                }
                            }
                        }
                        // Propagation from base and interfaces has been done.
                        // If we're still None here, we look for an open generic definition.
                        if( k == CKTypeKind.None && t.IsGenericType && !t.IsGenericTypeDefinition )
                        {
                            // A Generic Type definition can be a (Super)Definer or be a multiple service definition: this
                            // applies directly to the specialized type.
                            // Even the IsMarshallable is kept: we consider that a generic marshaller is possible!
                            // We also keep excluded type flags here: it seems appropriate that by excluding the open generics (IProcessor<T>), the intent
                            // is to exclude the closed ones (IProcessor<Document>) since excluding specifically the open one has no real meaning.
                            var tGen = t.GetGenericTypeDefinition();
                            k = RawGet( m, tGen );
                        }
                        // Applying the direct flags. Any inherited combination error is cleared.
                        k &= ~CKTypeKind.HasError;
                        if( isMultipleInterface ) k |= CKTypeKind.IsMultipleService;
                        if( hasMarshallable ) k |= CKTypeKind.IsMarshallable;
                        if( isExcludedType ) k |= CKTypeKind.IsExcludedType;
                        // Even if hasEndpointServiceError error is true, do what we can in order to update
                        // and have if possible a "final".
                        if( final != null )
                        {
                            k |= CKTypeKind.IsEndpointService | (final.IsScoped ? CKTypeKind.IsScoped : CKTypeKind.IsSingleton);
                        }
                        else
                        {
                            // No attribute, no external configuration. We may be a endpoint service because
                            // one of our ancestor is: we add an orphan. 
                            if( (k & CKTypeKind.IsEndpointService) != 0 )
                            {
                                Debug.Assert( (k & (CKTypeKind.IsScoped | CKTypeKind.IsSingleton)) != 0,
                                                "Since an ancestor set the IsEndPointService, then the lifetime is also settled." );
                                // Note that both Scoped & Singleton flags may be set here: this error will be raised below, so we don't
                                // care.
                                final = new CKTypeEndpointServiceInfo( t, (k & CKTypeKind.IsScoped) != 0 );
                                m.Info( $"Endpoint service '{t}' has a {(final.IsScoped ? "Scoped" : "Singleton")} lifetime it inherits this from one of its base types." );
                                _endpointServices.Add( t, final );
                            }
                        }
                        if( final != null )
                        {
                            // We have a final. The kind is set.
                            Debug.Assert( (k & CKTypeKind.IsEndpointService) != 0 );
                            // Clears IAutoService flag: a EndpointService is no more a IAutoService.
                            if( (k & CKTypeKind.IsAutoService) != 0 )
                            {
                                k &= ~CKTypeKind.IsAutoService;
                                m.Warn( $"Type '{t}' is a endpoint service, it is not more considered to be a IAutoService." );
                            }
                        }
                        // Final check if the type filter has not excluded the type.
                        //  - If we are a endpoint service, IAutoService has been cleared and we may have both IScoped & IsSingleton
                        //    flags: this will be a combination error.
                        //  - If we are not, we may be IAutoService or a IPoco or... whatever: any combination error will be detected.
                        if( k != CKTypeKind.None && !isExcludedType )
                        {
                            // We check for errors here that cannot be checked by the central GetCombinationError method and handle
                            // IMarshaller<> only if the type is not excluded.

                            // A type MUST be public only if it is a IAutoService.
                            // External services definitions are not concerned by public/private access!
                            if( !t.Assembly.IsDynamic
                                && (k & CKTypeKind.IsAutoService) != 0
                                && !(t.IsPublic || t.IsNestedPublic) )
                            {
                                m.Error( $"Type '{t}' being '{(k & MaskPublicInfo).ToStringFlags()}' must be public." );
                            }
                            if( t.IsClass )
                            {
                                Debug.Assert( (k & CKTypeKind.IsMultipleService) == 0, "IsMultipleAttribute targets interface only and is not propagated." );
                                // Always use the central GetCombinationError() method when possible: this method concentrates all the checks.
                                var error = (k & MaskPublicInfo).GetCombinationError( true );
                                if( error != null )
                                {
                                    m.Error( $"Invalid class '{t}' kind: {error}" );
                                    k |= CKTypeKind.HasError;
                                }
                                else if( (k & CKTypeKind.IsAutoService) != 0 )
                                {
                                    foreach( var marshaller in allInterfaces.Where( i => i.IsGenericType && i.GetGenericTypeDefinition() == typeof( CK.StObj.Model.IMarshaller<> ) ) )
                                    {
                                        Type marshallable = marshaller.GetGenericArguments()[0];
                                        m.Info( $"Type '{marshallable}' considered as a Marshallable service because a IMarshaller implementation has been found on '{t}' that is a IAutoService." );
                                        SetLifetimeOrProcessType( m, marshallable, CKTypeKind.IsMarshallable | IsMarshallableReasonMarshaller );

                                        // The marshaller interface (the closed generic) is promoted to be a IAutoService since it must be
                                        // mapped (without ambiguities) on the currently registering class (that is itself a IAutoService).
                                        var exists = RawGet( m, marshaller );
                                        if( (exists & CKTypeKind.IsAutoService) == 0 )
                                        {
                                            exists |= CKTypeKind.IsAutoService;
                                            error = exists.GetCombinationError( false );
                                            if( error != null ) m.Error( $"Unable to promote the IMarshaller interface {marshaller.Name} as a IAutoService: {error}" );
                                            else
                                            {
                                                m.Trace( $"Interface {marshaller.Name} is now a IAutoService." );
                                                _cache[marshaller] = exists;
                                            }
                                        }
                                    }
                                }
                            }
                            else
                            {
                                Debug.Assert( t.IsInterface );
                                var error = (k & MaskPublicInfo).GetCombinationError( false );
                                if( error != null )
                                {
                                    m.Error( $"Invalid interface '{t}' kind: {error}" );
                                    k |= CKTypeKind.HasError;
                                }
                            }
                        }
                    }
                    // Always mark the endpoint registration if any as processed.
                    // (There cannot be any registration if this block has been skipped.)
                    // TO DO: Investigate what an Excluded endpoint service means. For the moment, this is ignored and since
                    // declared lifetime is settled, from the point of view of the endpoints, this shouldn't change anything.
                    final?.SetTypeProcessed( k );
                }
                // Always registers the kind whatever it is.
                // The type is registered.
                // Ite missa est.
                _cache.Add( t, k );
            }
            return k;
        }

        bool ReadEndpointScopedService( IActivityMonitor monitor, Type t, System.Reflection.CustomAttributeData a, ref CKTypeEndpointServiceInfo? final )
        {
            var args = a.ConstructorArguments;
            if( args.Count != 1 )
            {
                monitor.Error( $"Invalid [EndpointScopedService( Type endpointDefinition )] on '{t:C}': expected a single argument (got {args.Count})." );
                return false;
            }
            if( args[0].Value is not Type tEndpointDefinition
                || !typeof( EndpointDefinition ).IsAssignableFrom( tEndpointDefinition ) )
            {
                monitor.Error( $"Invalid [EndpointScopedService( Type endpointDefinition )] on '{t:C}': the endpointDefinition must be a EndpointDefinition (got '{args[0].Value}')." );
                return false;
            }
            if( final != null )
            {
                if( !final.CombineScopedWith( monitor, tEndpointDefinition ) )
                {
                    monitor.Error( $"Attribute [EndpointScopedService( Type endpointDefinition )] on '{t:C}' has a lifetime conflict with previously declared lifetime for this endpoint service." );
                    return false;
                }
            }
            else
            {
                monitor.Info( $"Endpoint service '{t}' has a Scoped lifetime because of [EndpointScopedService('{CKTypeEndpointServiceInfo.DefinitionName( tEndpointDefinition )}')] attribute." );
                final = new CKTypeEndpointServiceInfo( t, tEndpointDefinition );
                _endpointServices.Add( t, final );
            }
            return true;
        }

        bool ReadEndpointSingletonService( IActivityMonitor monitor, Type t, System.Reflection.CustomAttributeData a, ref CKTypeEndpointServiceInfo? final )
        {
            var args = a.ConstructorArguments;
            if( args.Count != 2 )
            {
                monitor.Error( $"Invalid [EndpointSingletonService] on '{t:C}': expected 2 arguments (got {args.Count})." );
                return false;
            }
            if( args[0].Value is not Type tEndpointDefinition
                || !typeof( EndpointDefinition ).IsAssignableFrom( tEndpointDefinition ) )
            {
                monitor.Error( $"Invalid [EndpointSingletonService] on '{t:C}': first argument must be a EndpointDefinition (got '{args[0].Value}')." );
                return false;
            }
            Type? owner = null;
            var oArg = args[1].Value;
            if( oArg != null )
            {
                if( oArg is not Type tOwner
                    || !typeof( EndpointDefinition ).IsAssignableFrom( tOwner ) )
                {
                    monitor.Error( $"Invalid [EndpointSingletonService] on '{t:C}': second argument must be a EndpointDefinition (got '{oArg}')." );
                    return false;
                }
                owner = tOwner;
            }
            if( final != null )
            {
                if( !final.CombineSingletonWith( monitor, tEndpointDefinition, owner ) )
                {
                    monitor.Error( $"Attribute [EndpointSingletonService] on '{t:C}' has a lifetime conflict with previously declared lifetime for this endpoint service." );
                    return false;
                }
            }
            else
            {
                monitor.Info( $"Endpoint service '{t}' has a Singleton lifetime because of [EndpointSingletonService('{CKTypeEndpointServiceInfo.DefinitionName( tEndpointDefinition )}')] attribute." );
                final = new CKTypeEndpointServiceInfo( t, tEndpointDefinition, owner );
                _endpointServices.Add( t, final );
            }
            return true;
        }

        static string ToStringFull( CKTypeKind t )
        {
            var c = (t & MaskPublicInfo).ToStringFlags();
            if( (t & IsDefiner) != 0 ) c += " [IsDefiner]";
            if( (t & IsSuperDefiner) != 0 ) c += " [IsSuperDefiner]";
            if( (t & IsReasonMarker) != 0 ) c += " [IsMarkerInterface]";
            if( (t & IsLifetimeReasonExternal) != 0 ) c += " [Lifetime:External]";
            if( (t & IsSingletonReasonReference) != 0 ) c += " [Lifetime:ReferencedBySingleton]";
            if( (t & IsSingletonReasonFinal) != 0 ) c += " [Lifetime:OpimizedAsSingleton]";
            if( (t & IsScopedReasonReference) != 0 ) c += " [Lifetime:UsesScoped]";
            if( (t & IsMarshallableReasonMarshaller) != 0 ) c += " [Marshallable:MarshallerExists]";
            if( (t & IsProcessServiceReasonExternal) != 0 ) c += " [ProcessService:External]";
            if( (t & IsMultipleReasonExternal) != 0 ) c += " [Multiple:External]";
            return c;
        }

    }

}<|MERGE_RESOLUTION|>--- conflicted
+++ resolved
@@ -3,7 +3,6 @@
 using System.Collections.Generic;
 using System.Diagnostics;
 using System.Linq;
-using System.Threading;
 
 namespace CK.Setup
 {
@@ -206,35 +205,7 @@
             return SetLifetimeOrProcessType( m, t, CKTypeKind.IsScoped | IsScopedReasonReference );
         }
 
-<<<<<<< HEAD
-        CKTypeKind? SetLifetimeOrFrontType( IActivityMonitor m, Type t, CKTypeKind kind  )
-=======
-        /// <summary>
-        /// Tries to set the <see cref="CKTypeKind.IsPocoClass"/> flag for a type (that must be a class).
-        /// This fails if the type is already registered as another kind of type.
-        /// </summary>
-        /// <param name="m">The monitor to use.</param>
-        /// <param name="t">The type to configure.</param>
-        /// <returns>True on success, false on error.</returns>
-        internal bool SetPocoClass( IActivityMonitor m, Type t )
-        {
-            Debug.Assert( t.IsClass );
-            var exist = RawGet( m, t );
-            if( exist == CKTypeKind.None )
-            {
-                m.Trace( $"Type '{t}' is now defined as a PocoClass." );
-                _cache[t] = CKTypeKind.IsPocoClass;
-            }
-            else if( exist != CKTypeKind.IsPocoClass )
-            {
-                m.Error( $"Type '{t}' is already registered as a '{ToStringFull( exist )}'. It can not be defined as a PocoClass." );
-                return false;
-            }
-            return true;
-        }
-
         CKTypeKind? SetLifetimeOrProcessType( IActivityMonitor m, Type t, CKTypeKind kind  )
->>>>>>> 39d614b8
         {
             Debug.Assert( (kind & (IsDefiner | IsSuperDefiner)) == 0, "kind MUST not be a SuperDefiner or a Definer." );
             Debug.Assert( (kind & (CKTypeKind.IsEndpointService)) == 0, "No way! Endpoint service cannot be set by flag." );
@@ -442,17 +413,6 @@
                             {
                                 var kI = RawGet( m, i ) & ~(IsDefiner | IsSuperDefiner | CKTypeKind.IsMultipleService | CKTypeKind.IsMarshallable | IsReasonMarker);
                                 k |= kI;
-<<<<<<< HEAD
-
-                                // Handles EndpointService: if i is a EndpointService, then this one is also a endpoint service.
-                                if( (kI & CKTypeKind.IsEndpointService) != 0 )
-                                {
-                                    // The EndpointService info necessarily exists: setting IsEndpointService through SetAutoServiceKind is forbidden.
-                                    hasEndpointServiceError |= !BuildInheritedEndpointInfo( m, ref inheritedEndpointInfo, t, _endpointServices[i] );
-                                }
-=======
-                                Debug.Assert( (k & CKTypeKind.IsPocoClass) == 0, "PocoClass attribute can only be on class." );
->>>>>>> 39d614b8
                             }
                             k |= IsDefiner;
                             if( hasSuperDefiner ) k |= IsSuperDefiner;
