--- conflicted
+++ resolved
@@ -274,10 +274,7 @@
                         bool hasDefiner = false;
                         bool isMultipleInterface = false;
                         bool hasMarshallable = false;
-<<<<<<< HEAD
-=======
                         bool hasSingletonService = false;
->>>>>>> ea0a71b1
                         bool isExcludedType = false;
                         bool isEndpointScoped = false;
                         bool isUbiquitousServiceInfo = false;
@@ -318,12 +315,9 @@
                                 case "IsMarshallableAttribute":
                                     hasMarshallable = true;
                                     break;
-<<<<<<< HEAD
-=======
                                 case "SingletonServiceAttribute":
                                     hasSingletonService = true;
                                     break;
->>>>>>> ea0a71b1
                                 case "IsMultipleAttribute" when t.IsInterface:
                                     isMultipleInterface = true;
                                     break;
