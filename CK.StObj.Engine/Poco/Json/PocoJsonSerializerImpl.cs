--- conflicted
+++ resolved
@@ -56,9 +56,6 @@
                 return new CSCodeGenerationResult( nameof( FinalizeJsonSupport ) );
             }
 
-<<<<<<< HEAD
-            using( monitor.OpenInfo( $"Allowing Poco Json serialization C# code generation for {pocoSupport.Families.Count} Pocos." ) )
-=======
             // CK.Globalization types registration is done here and not in InitializeBasicTypes because
             // of switch case for reference types that must be correctly ordered.
             jsonCodeGen.AllowTypeInfo( typeof( ExtendedCultureInfo ), "ECulture" )!.Configure(
@@ -132,8 +129,7 @@
                 } );
 
 
-            using( monitor.OpenInfo( $"Allowing Poco Json serialization C# code generation for {pocoSupport.Roots.Count} Pocos." ) )
->>>>>>> bcf77541
+            using( monitor.OpenInfo( $"Allowing Poco Json serialization C# code generation for {pocoSupport.Families.Count} Pocos." ) )
             {
                 // IPoco and IClosedPoco are not in the "OtherInterfaces".
                 jsonCodeGen.AllowInterfaceToUntyped( typeof( IPoco ) );
