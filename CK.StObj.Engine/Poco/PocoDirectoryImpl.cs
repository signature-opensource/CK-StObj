using CK.CodeGen;
using System;
using System.Linq;
using Microsoft.CodeAnalysis;
using CK.Core;
using System.Diagnostics;
using System.Diagnostics.CodeAnalysis;

namespace CK.Setup
{

    /// <summary>
    /// Code source generator for <see cref="IPoco"/>.
    /// Generates the implementation of the <see cref="PocoDirectory"/> abstract real object
    /// and all the Poco final classes.
    /// </summary>
    public sealed class PocoDirectoryImpl : CSCodeGeneratorType, ILockedPocoTypeSystem
    {
        [AllowNull]
        IPocoTypeSystem _typeSystem;
        Action? _isLocked;
        int _lastRegistrationCount;

        /// <summary>
        /// Generates the <paramref name="scope"/> that is the PocoDirectory_CK class and
        /// all the factories (<see cref="IPocoFactory"/> implementations) and the Poco class (<see cref="IPoco"/> implementations).
        /// </summary>
        /// <param name="monitor">The monitor to use.</param>
        /// <param name="classType">The <see cref="PocoDirectory"/> type.</param>
        /// <param name="c">Code generation context.</param>
        /// <param name="scope">The PocoDirectory_CK type scope.</param>
        /// <returns>Always <see cref="CSCodeGenerationResult.Success"/>.</returns>
        public override CSCodeGenerationResult Implement( IActivityMonitor monitor, Type classType, ICSCodeGenerationContext c, ITypeScope scope )
        {
            Debug.Assert( scope.FullName == "CK.Core.PocoDirectory_CK", "We can use the CK.Core.PocoDirectory_CK type name to reference the PocoDirectory implementation." );
            // Let the PocoDirectory_CK be sealed.
            scope.Definition.Modifiers |= Modifiers.Sealed;

            IPocoDirectory pocoDirectory = c.Assembly.GetPocoDirectory();
            _typeSystem = c.Assembly.GetPocoTypeSystem();
            Debug.Assert( pocoDirectory == c.CurrentRun.ServiceContainer.GetService( typeof( IPocoDirectory ) ), "The IPocoDirectory is also available at the GeneratedBinPath." );
            Debug.Assert( _typeSystem == c.CurrentRun.ServiceContainer.GetService( typeof( IPocoTypeSystem ) ), "The IPocoTypeSystem is also available at the GeneratedBinPath." );

            // Adds this ILockedPocoTypeSystem to the DI container right now.
            // Once [WaitFor] attribute is implemented, this should be done when locking the type system.
            c.CurrentRun.ServiceContainer.Add<ILockedPocoTypeSystem>( this );
            // Catches the current registration count.
            _lastRegistrationCount = _typeSystem.AllTypes.Count;
            monitor.Trace( $"PocoTypeSystem has initially {_lastRegistrationCount} registered types." );

            // One can immediately generate the Poco related code: poco are registered
            // during PocoTypeSystem initialization. Only other types (collection, records, etc.)
            // can be registered later (this is typically the case of the ICommand<TResult> results).
            // Those extra types don't impact the Poco code.
            ImplementPocoRequiredSupport( monitor, _typeSystem, scope.Workspace );

            // PocoDirectory_CK class.
            scope.GeneratedByComment().NewLine()
                 .FindOrCreateFunction( "internal PocoDirectory_CK()" )
                 .Append( "Instance = this;" ).NewLine();

            scope.Append( "internal static PocoDirectory_CK Instance;" ).NewLine()
                 // The _factories field 
                 .Append( "static readonly Dictionary<string,IPocoFactory> _factoriesN = new Dictionary<string,IPocoFactory>( " ).Append( pocoDirectory.NamedFamilies.Count ).Append( " );" ).NewLine()
                 .Append( "static readonly Dictionary<Type,IPocoFactory> _factoriesT = new Dictionary<Type,IPocoFactory>( " ).Append( pocoDirectory.AllInterfaces.Count ).Append( " );" ).NewLine()
                 .Append( "public override IPocoFactory Find( string name ) => _factoriesN.GetValueOrDefault( name );" ).NewLine()
                 .Append( "public override IPocoFactory Find( Type t ) => _factoriesT.GetValueOrDefault( t );" ).NewLine()
                 .Append( "internal static void Register( IPocoFactory f )" ).OpenBlock()
                 .Append( "_factoriesN.Add( f.Name, f );" ).NewLine()
                 .Append( "foreach( var n in f.PreviousNames ) _factoriesN.Add( n, f );" ).NewLine()
                 .Append( "foreach( var i in f.Interfaces ) _factoriesT.Add( i, f );" ).NewLine()
                 .Append( "// The factory type itself is also registered. This enables to locate the Poco instance from its GetType()." ).NewLine()
                 .Append( "_factoriesT.Add( f.PocoClassType, f );" ).NewLine()
                 .CloseBlock();

            if( pocoDirectory.AllInterfaces.Count == 0 ) return CSCodeGenerationResult.Success;

            foreach( var family in pocoDirectory.Families )
            {
                // PocoFactory class.
<<<<<<< HEAD
                var tFB = c.Assembly.FindOrCreateAutoImplementedClass( monitor, family.PocoFactoryClass );
=======
                var tFB = c.Assembly.Code.Global.FindOrCreateAutoImplementedClass( monitor, root.PocoFactoryClass );
>>>>>>> 0c379dbc
                tFB.Definition.Modifiers |= Modifiers.Sealed;
                string factoryClassName = tFB.Definition.Name.Name;

                // Poco class.
<<<<<<< HEAD
                var tB = c.Assembly.FindOrCreateAutoImplementedClass( monitor, family.PocoClass );
=======
                var tB = c.Assembly.Code.Global.FindOrCreateAutoImplementedClass( monitor, root.PocoClass );
>>>>>>> 0c379dbc
                tB.Definition.Modifiers |= Modifiers.Sealed;

                var fieldPart = tB.CreatePart();

                // The Poco's static _factory field is internal and its type is the exact class: extended code
                // can refer to the _factory to access the factory extended code without cast.
                //
                // This static internal field is an awful shortcut but it makes things simpler and more efficient
                // than looking up the factory in the DI (and downcasting it) each time we need it.
                // This simplification has been done for Cris Command implementation: a ICommand exposes
                // its ICommandModel: we used to inject the ICommandModel (that is the extended PocoFactory) in the ICommand
                // PocoClass ctor from the factory methods. It worked but it was complex... and, eventually, there
                // can (today) but most importantly there SHOULD, be only one StObjMap/Concrete generated code in an
                // assembly. Maybe one day, the StObj instances themselves can be made static (since they are some kind of
                // "absolute singletons").
                //
                // Note to myself: this "static shortcut" is valid because we are on a "final generation", not on a
                // local, per-module, intermediate, code generation like .Net 5 Code Generators.
                // How this kind of shortcuts could be implemented with .Net 5 Code Generators? It seems that it could but
                // there will be as many "intermediate statics" as there are "levels of assemblies"? Or, there will be only
                // one static (the first one) and the instance will be replaced by the subsequent assemblies? In all cases,
                // diamond problem will have to be ultimately resolved at the final leaf... Just like we do!
                // 
                fieldPart.Append( "internal static " ).Append( tFB.Name ).Append( " _factory;" ).NewLine();

                tB.Append( "IPocoFactory IPocoGeneratedClass.Factory => _factory;" ).NewLine();

                // Always create the constructor so that other code generators
                // can always find it.
                // We support the interfaces here: if other participants have already created this type, it is
                // up to us, here, to handle the "exact" type definition.
                tB.Definition.BaseTypes.Add( new ExtendedTypeName( "IPocoGeneratedClass" ) );
                tB.Definition.BaseTypes.AddRange( family.Interfaces.Select( i => new ExtendedTypeName( i.PocoInterface.ToCSharpName() ) ) );

                var pocoType = _typeSystem.FindObliviousType<IPrimaryPocoType>( family.PrimaryInterface.PocoInterface );
                Debug.Assert( pocoType != null );

                IFunctionScope ctorB = tB.CreateFunction( $"public {family.PocoClass.Name}()" );
                ctorB.Append( pocoType.CSharpBodyConstructorSourceCode );

                foreach( var f in pocoType.Fields )
                {
                    // Creates the backing field.
                    if( f.FieldAccess == PocoFieldAccessKind.MutableCollection || f.FieldAccess == PocoFieldAccessKind.ReadOnly )
                    {
                        // If it can be readonly, it should be.
                        fieldPart.Append( "readonly " );
                    }
                    fieldPart.Append( f.Type.ImplTypeName ).Space().Append( f.PrivateFieldName ).Append( ";" ).NewLine();

                    // Creates the property.
                    if( f.FieldAccess == PocoFieldAccessKind.IsByRef )
                    {
                        // A ref property is only the return of the ref backing field.
                        tB.Append( "public ref " ).Append( f.Type.CSharpName ).Space().Append( f.Name )
                          .Append( " => ref " ).Append( f.PrivateFieldName ).Append( ";" ).NewLine();
                    }
                    else
                    {
                        // The getter is always the same.
                        tB.Append( "public " ).Append( f.Type.CSharpName ).Space().Append( f.Name );
                        if( f.FieldAccess != PocoFieldAccessKind.HasSetter )
                        {
                            Debug.Assert( f.FieldAccess == PocoFieldAccessKind.MutableCollection || f.FieldAccess == PocoFieldAccessKind.ReadOnly );
                            // Readonly and MutableCollection doesn't require the "get".
                            // This expose a public (read only) property that is required for MutableCollection but
                            // a little bit useless for pure ReadOnly. However we need an implementation of the property
                            // declared on the interface (we could have generated explicit implementations here but it
                            // would be overcomplicated).
                            tB.Append( " => " ).Append( f.PrivateFieldName ).Append( ";" ).NewLine();
                        }
                        else
                        {
                            // For writable properties we need the get/set. 
                            tB.OpenBlock()
                              .Append( "get => " ).Append( f.PrivateFieldName ).Append( ";" ).NewLine();

                            tB.Append( "set" )
                                .OpenBlock();
                            // Always generate the null check.
                            if( !f.Type.IsNullable && !f.Type.Type.IsValueType )
                            {
                                tB.Append( "Throw.CheckNotNullArgument( value );" ).NewLine();
                            }
                            // UnionType: check against the allowed types.
                            if( f.Type is IUnionPocoType uT )
                            {
                                Debug.Assert( f.Type.Kind == PocoTypeKind.UnionType );
                                // Generates the "static Type[] _vXXXAllowed" array.
                                fieldPart.Append( "static readonly Type[] " ).Append( f.PrivateFieldName ).Append( "Allowed = " )
                                         .AppendArray( uT.AllowedTypes.Select( u => u.Type ) ).Append( ";" ).NewLine();

                                if( f.Type.IsNullable ) tB.Append( "if( value != null )" ).OpenBlock();

                                // Generates the check.
                                tB.Append( "Type tV = value.GetType();" ).NewLine()
                                  .Append( "if( !" ).Append( f.PrivateFieldName ).Append( "Allowed" )
                                  .Append( ".Any( t => t.IsAssignableFrom( tV ) ) )" )
                                    .OpenBlock()
                                    .Append( "Throw.ArgumentException( $\"Unexpected Type '{tV.ToCSharpName()}' in UnionType. Allowed types are: '" )
                                    .Append( uT.AllowedTypes.Select( tU => tU.CSharpName ).Concatenate( "', '" ) )
                                    .Append( "'.\");" )
                                    .CloseBlock();

                                if( f.Type.IsNullable ) tB.CloseBlock();
                            }
                            tB.Append( f.PrivateFieldName ).Append( " = value;" )
                                .CloseBlock()
                              .CloseBlock();
                        }
                    }
                    // Finally, provide an explicit implementations of all the declared properties
                    // that are not satisfied by the final property type.
                    foreach( IExtPropertyInfo prop in family.PropertyList[f.Index].DeclaredProperties )
                    {
                        if( prop.Type != f.Type.Type )
                        {
                            if( prop.Type.IsByRef )
                            {
                                tB.Append( "ref " ).Append( prop.TypeCSharpName ).Space()
                                    .Append( prop.DeclaringType.ToCSharpName() ).Append( "." ).Append( f.Name ).Space()
                                    .Append( " => ref " ).Append( f.PrivateFieldName ).Append( ";" ).NewLine();
                            }
                            else if( prop.Type != f.Type.Type )
                            {
                                tB.Append( prop.TypeCSharpName ).Space()
                                  .Append( prop.DeclaringType.ToCSharpName() ).Append( "." ).Append( f.Name ).Space()
                                  .Append( " => " ).Append( f.PrivateFieldName ).Append( ";" ).NewLine();

                            }
                        }
                    }
                }

                // PocoFactory class.

                tFB.Append( "PocoDirectory IPocoFactory.PocoDirectory => PocoDirectory_CK.Instance;" ).NewLine();

                tFB.Append( "public Type PocoClassType => typeof(" ).Append( family.PocoClass.Name ).Append( ");" )
                   .NewLine();

                tFB.Append( "public Type PrimaryInterface => " ).AppendTypeOf( family.PrimaryInterface.PocoInterface ).Append( ";" )
                   .NewLine();

                tFB.Append( "public Type? ClosureInterface => " ).AppendTypeOf( family.ClosureInterface ).Append( ";" )
                   .NewLine();

                tFB.Append( "public bool IsClosedPoco => " ).Append( family.IsClosedPoco ).Append( ";" )
                   .NewLine();

                tFB.Append( "public IPoco Create() => new " ).Append( family.PocoClass.Name ).Append( "();" )
                   .NewLine();

                tFB.Append( "public string Name => " ).AppendSourceString( family.Name ).Append( ";" )
                   .NewLine();

                tFB.Append( "public IReadOnlyList<string> PreviousNames => " ).AppendArray( family.ExternalName?.PreviousNames ?? Array.Empty<string>() ).Append( ";" )
                   .NewLine();

                tFB.Append( "public IReadOnlyList<Type> Interfaces => " ).AppendArray( family.Interfaces.Select( i => i.PocoInterface ) ).Append( ";" )
                   .NewLine();

                tFB.CreateFunction( "public " + factoryClassName + "()" )
                    .Append( "PocoDirectory_CK.Register( this );" ).NewLine()
                    .Append( tB.Name ).Append( "._factory = this;" );

                foreach( var i in family.Interfaces )
                {
                    tFB.Definition.BaseTypes.Add( new ExtendedTypeName( i.PocoFactoryInterface.ToCSharpName() ) );
                    tFB.AppendCSharpName( i.PocoInterface, true, true, true )
                       .Space()
                       .AppendCSharpName( i.PocoFactoryInterface, true, true, true )
                       .Append( ".Create() => new " ).AppendCSharpName( i.Family.PocoClass, true, true, true ).Append( "();" )
                       .NewLine();
                }
            }
            return new CSCodeGenerationResult( nameof( CheckNoMoreRegisteredPocoTypes ) );
        }

        static void ImplementPocoRequiredSupport( IActivityMonitor monitor, IPocoTypeSystem pocoTypeSystem, ICodeWorkspace workspace )
        {
            var ns = workspace.Global.FindOrCreateNamespace( PocoRequiredSupportType.Namespace );
            ns.GeneratedByComment();
            foreach( var t in pocoTypeSystem.RequiredSupportTypes )
            {
                switch( t )
                {
                    case PocoListOrHashSetRequiredSupport listOrSet:
                        if( listOrSet.IsList ) GeneratePocoList( monitor, ns, listOrSet );
                        else GeneratePocoHashSet( monitor, ns, listOrSet );
                        break;
                    case PocoDictionaryRequiredSupport dic: GeneratePocoDictionary( monitor, ns, dic ); break;
                    default: throw new NotSupportedException();
                }
            }
        }

        static void GeneratePocoList( IActivityMonitor monitor, INamespaceScope ns, PocoListOrHashSetRequiredSupport list )
        {
            Debug.Assert( list.Type.ImplTypeName == list.Type.FamilyInfo.PocoClass.FullName, "Because generated type is not nested." );
            var pocoClassName = list.Type.ImplTypeName;
            Debug.Assert( pocoClassName != null );
            var t = ns.CreateType( $"sealed class {list.TypeName} : List<{pocoClassName}>" );
            t.Append( "public bool IsReadOnly => false;" ).NewLine();
            foreach( var tI in list.Type.FamilyInfo.Interfaces )
            {
                t.Definition.BaseTypes.Add( new ExtendedTypeName( $"IList<{tI.CSharpName}>" ) );

                AppendICollectionImpl( t, tI.CSharpName, pocoClassName );

                t.Append( tI.CSharpName ).Append( " IList<" ).Append( tI.CSharpName ).Append( ">.this[int index] {" )
                    .Append( "get => this[index]; set => this[index] = (" ).Append( pocoClassName ).Append( ")value; }" ).NewLine()
                .Append( "int IList<" ).Append( tI.CSharpName ).Append( ">.IndexOf( " ).Append( tI.CSharpName )
                    .Append( " item ) => IndexOf( (" ).Append( pocoClassName ).Append( ")item );" ).NewLine()
                .Append( "void IList<" ).Append( tI.CSharpName ).Append( ">.Insert( int index, " ).Append( tI.CSharpName )
                    .Append( " item ) => Insert( index, (" ).Append( pocoClassName ).Append( ")item );" ).NewLine();
            }

        }

        static void GeneratePocoHashSet( IActivityMonitor monitor, INamespaceScope ns, PocoListOrHashSetRequiredSupport set )
        {
            var t = set.Type;
            var pocoClassName = t.ImplTypeName;
            Debug.Assert( pocoClassName != null );
            string? nonNullablePocoClassNameWhenNullable = null;
            bool isNullable = t.IsNullable;
            if( isNullable )
            {
                nonNullablePocoClassNameWhenNullable = pocoClassName;
                pocoClassName += "?"; 
            }
            var typeScope = ns.CreateType( $"sealed class {set.TypeName} : HashSet<{pocoClassName}>" );
            typeScope.Append( "public bool IsReadOnly => false;" ).NewLine();
            foreach( var tI in t.FamilyInfo.Interfaces )
            {
                AppendICollectionImpl( typeScope, tI.CSharpName, pocoClassName );
                // IReadOnlySet<T> is implemented by the public methods of ISet<T>.
                typeScope.Definition.BaseTypes.Add( new ExtendedTypeName( $"IReadOnlySet<{tI.CSharpName}>" ) );
                typeScope.Definition.BaseTypes.Add( new ExtendedTypeName( $"ISet<{tI.CSharpName}>" ) );

                typeScope.Append( "bool ISet<" ).Append( tI.CSharpName ).Append( ">.Add( " ).Append( tI.CSharpName ).Append( " item ) => Add( (" ).Append( pocoClassName ).Append( ")item );" ).NewLine()

                 .Append( "void ISet<" ).Append( tI.CSharpName ).Append( ".ExceptWith( IEnumerable<" ).Append( tI.CSharpName )
                    .Append( "> other ) => ExceptWith( (IEnumerable<" ).Append( pocoClassName ).Append( ">)other );" ).NewLine()

                .Append( "void ISet<" ).Append( tI.CSharpName ).Append( ".IntersectWith( IEnumerable<" ).Append( tI.CSharpName )
                    .Append( "> other ) => IntersectWith( (IEnumerable<" ).Append( pocoClassName ).Append( ">)other );" ).NewLine()

                .Append( "void ISet<" ).Append( tI.CSharpName ).Append( ".SymmetricExceptWith( IEnumerable<" ).Append( tI.CSharpName )
                    .Append( "> other ) => SymmetricExceptWith( (IEnumerable<" ).Append( pocoClassName ).Append( ">)other );" ).NewLine()

                .Append( "void ISet<" ).Append( tI.CSharpName ).Append( ".UnionWith( IEnumerable<" ).Append( tI.CSharpName )
                    .Append( "> other ) => UnionWith( (IEnumerable<" ).Append( pocoClassName ).Append( ">)other );" ).NewLine();

                typeScope.Append( "public bool IsProperSubsetOf( IEnumerable<" ).Append( tI.CSharpName )
                    .Append( "> other ) => base.IsProperSubsetOf( (IEnumerable<" ).Append( pocoClassName ).Append( ">)other );" ).NewLine()

                  .Append( "public bool IsProperSupersetOf( IEnumerable<" ).Append( tI.CSharpName )
                    .Append( "> other ) => base.IsProperSupersetOf( (IEnumerable<" ).Append( pocoClassName ).Append( ">)other );" ).NewLine()

                  .Append( "public bool IsSubsetOf( IEnumerable<" ).Append( tI.CSharpName )
                    .Append( "> other ) => base.IsSubsetOf( (IEnumerable<" ).Append( pocoClassName ).Append( ">)other );" ).NewLine()

                  .Append( "public bool IsSupersetOf( IEnumerable<" ).Append( tI.CSharpName )
                    .Append( "> other ) => base.IsSupersetOf( (IEnumerable<" ).Append( pocoClassName ).Append( ">)other );" ).NewLine()

                  .Append( "public bool Overlaps( IEnumerable<" ).Append( tI.CSharpName )
                    .Append( "> other ) => base.Overlaps( (IEnumerable<" ).Append( pocoClassName ).Append( ">)other );" ).NewLine()

                  .Append( "public bool SetEquals( IEnumerable<" ).Append( tI.CSharpName )
                    .Append( "> other ) => base.SetEquals( (IEnumerable<" ).Append( pocoClassName ).Append( ">)other );" ).NewLine();
            }
            AppendReadOnly( typeScope, isNullable ? "object?" : "object", pocoClassName, nonNullablePocoClassNameWhenNullable );
            AppendReadOnly( typeScope, isNullable ? "IPoco?" : "IPoco", pocoClassName, nonNullablePocoClassNameWhenNullable );
            if( t.FamilyInfo.IsClosedPoco ) AppendReadOnly( typeScope, isNullable ? "IClosedPoco?" : "IClosedPoco", pocoClassName, nonNullablePocoClassNameWhenNullable );
            foreach( var a in t.AbstractTypes )
            {
                AppendReadOnly( typeScope, a.CSharpName, pocoClassName, nonNullablePocoClassNameWhenNullable );
            }
            
            static void AppendReadOnly( ITypeScope typeScope, string abstractTypeName, string pocoClassName, string? nonNullablePocoClassNameWhenNullable )
            {
                typeScope.Definition.BaseTypes.Add( new ExtendedTypeName( $"IReadOnlySet<{abstractTypeName}>" ) );

                typeScope.Append( "bool IReadOnlySet<" ).Append( abstractTypeName )
                    .Append( ">.Contains( " ).Append( abstractTypeName ).Append( " item ) => " );
                if( nonNullablePocoClassNameWhenNullable == null )
                {
                    typeScope.Append( "item is " ).Append( pocoClassName ).Append( " v && Contains( v );" ).NewLine();
                }
                else
                {
                    typeScope.Append( "(item is " ).Append( nonNullablePocoClassNameWhenNullable ).Append( " v && Contains( v )) || (item == null && Contains( null ));" ).NewLine();
                }

                typeScope.Append( "bool IReadOnlySet<" ).Append( abstractTypeName ).Append( ">.IsProperSubsetOf( IEnumerable<" ).Append( abstractTypeName ).Append( "> other ) => CovariantHelpers.IsProperSubsetOf( this, other );" ).NewLine()

                .Append( "bool IReadOnlySet<" ).Append( abstractTypeName ).Append( ">.IsProperSupersetOf( IEnumerable<" ).Append( abstractTypeName ).Append( "> other ) => CovariantHelpers.IsProperSupersetOf( this, other );" ).NewLine()

                .Append( "bool IReadOnlySet<" ).Append( abstractTypeName ).Append( ">.IsSubsetOf( IEnumerable<" ).Append( abstractTypeName ).Append( "> other ) => CovariantHelpers.IsSubsetOf( this, other );" ).NewLine()

                .Append( "bool IReadOnlySet<" ).Append( abstractTypeName ).Append( ">.IsSupersetOf( IEnumerable<" ).Append( abstractTypeName ).Append( "> other ) => CovariantHelpers.IsSupersetOf( this, other );" ).NewLine()

                .Append( "bool IReadOnlySet<" ).Append( abstractTypeName ).Append( ">.Overlaps( IEnumerable<" ).Append( abstractTypeName ).Append( "> other ) => CovariantHelpers.Overlaps( this, other );" ).NewLine()

                .Append( "bool IReadOnlySet<" ).Append( abstractTypeName ).Append( ">.SetEquals( IEnumerable<" ).Append( abstractTypeName ).Append( "> other ) => CovariantHelpers.SetEquals( this, other );" ).NewLine()

                .Append( "IEnumerator<" ).Append( abstractTypeName ).Append( "> IEnumerable<" ).Append( abstractTypeName ).Append( ">.GetEnumerator() => GetEnumerator();" ).NewLine();
            }

        }

        static void AppendICollectionImpl( ITypeScope t, string abstractTypeName, string pocoClassName )
        {
            t.Append( "void ICollection<" ).Append( abstractTypeName ).Append( ">.Add( " ).Append( abstractTypeName )
               .Append( " item ) => Add( (" ).Append( pocoClassName ).Append( ")item );" ).NewLine()
            .Append( "bool ICollection<" ).Append( abstractTypeName ).Append( ">.Contains( " ).Append( abstractTypeName )
               .Append( " item ) => Contains( (" ).Append( pocoClassName ).Append( ")item );" ).NewLine()
            .Append( "void ICollection<" ).Append( abstractTypeName ).Append( ">.CopyTo( " )
               .Append( abstractTypeName ).Append( "[] array, int arrayIndex ) => CopyTo( (" ).Append( pocoClassName ).Append( "[])array, arrayIndex );" ).NewLine()
           .Append( "bool ICollection<" ).Append( abstractTypeName ).Append( ">.Remove( " ).Append( abstractTypeName )
               .Append( " item ) => Remove( (" ).Append( pocoClassName ).Append( ")item );" ).NewLine()
           .Append( "IEnumerator<" ).Append( abstractTypeName ).Append( "> IEnumerable<" ).Append( abstractTypeName ).Append( ">.GetEnumerator() => GetEnumerator();" )
           .NewLine();
        }

        static void GeneratePocoDictionary( IActivityMonitor monitor, INamespaceScope ns, PocoDictionaryRequiredSupport dic )
        {
            var pocoClassName = dic.Type.ImplTypeName;
            var typeScope = ns.CreateType( $"sealed class {dic.TypeName} : Dictionary<{dic.Key.CSharpName},{pocoClassName}>" );
            typeScope.Append( @"
bool TGV<TOut>( TKey key, out TOut? value ) where TOut : class
{
    if( base.TryGetValue( key, out var v ) )
    {
        value = Unsafe.As<TOut>( v );
        return true;
    }
    value = null;
    return false;
}
public bool IsReadOnly => false;" ).NewLine();

            AppendIReadOnly( typeScope, dic, "object", pocoClassName );
            AppendIReadOnly( typeScope, dic, "IPoco", pocoClassName );
            if( dic.Type.FamilyInfo.IsClosedPoco ) AppendIReadOnly( typeScope, dic, "IClosedPoco", pocoClassName );
            foreach( var tI in dic.Type.FamilyInfo.Interfaces )
            {
                AppendIReadOnly( typeScope, dic, tI.CSharpName, pocoClassName );
                typeScope.Definition.BaseTypes.Add( new ExtendedTypeName( $"IDictionary<{dic.Key.CSharpName},{tI.CSharpName}>" ) );

                typeScope.Append( "ICollection<TKey> IDictionary<TKey, " ).Append( tI.CSharpName ).Append( ">.Keys => Keys;" ).NewLine();
                typeScope.Append( "ICollection<" ).Append( tI.CSharpName ).Append( "> IDictionary<TKey, " ).Append( tI.CSharpName )
                    .Append( ">.Values => Unsafe.As<ICollection<" ).Append( tI.CSharpName ).Append( ">>( Values );" ).NewLine();
                typeScope.Append( "IThing IDictionary<TKey, " ).Append( tI.CSharpName )
                    .Append( ">.this[TKey key] { get => this[key]; set => this[key] = (" ).Append( pocoClassName ).Append( ")value; }" ).NewLine();
                typeScope.Append( "void IDictionary<TKey, " ).Append( tI.CSharpName ).Append( ">.Add( TKey key, " )
                    .Append( tI.CSharpName ).Append( " value ) => Add( key, (" ).Append( pocoClassName ).Append( ")value );" ).NewLine();
                typeScope.Append( "void ICollection<KeyValuePair<TKey, " ).Append( tI.CSharpName ).Append( ">>.Add( KeyValuePair<TKey, " ).Append( tI.CSharpName )
                    .Append( "> item ) => Add( item.Key, (" ).Append( pocoClassName ).Append( ")item.Value );" ).NewLine();

                typeScope.Append( "bool ICollection<KeyValuePair<TKey, " ).Append( tI.CSharpName ).Append( ">>.Contains( KeyValuePair<TKey, " ).Append( tI.CSharpName ).Append( "> item ) => base.TryGetValue( item.Key, out var v ) && v == item.Value;" ).NewLine();

                typeScope.Append( "void ICollection<KeyValuePair<TKey, " ).Append( tI.CSharpName ).Append( ">>.CopyTo( KeyValuePair<TKey, " ).Append( tI.CSharpName ).Append( ">[] array, int arrayIndex )" ).NewLine()
                    .Append( " => ((ICollection<KeyValuePair<TKey, " ).Append( pocoClassName ).Append( ">>)this).CopyTo( Unsafe.As<KeyValuePair<TKey, " ).Append( pocoClassName ).Append( ">[]>( array ), arrayIndex );" ).NewLine();

                typeScope.Append( "bool ICollection<KeyValuePair<TKey, " ).Append( tI.CSharpName ).Append( ">>.Remove( KeyValuePair<TKey, " ).Append( tI.CSharpName ).Append( "> item )" ).NewLine()
                    .Append( "=> ((ICollection<KeyValuePair<TKey, " ).Append( pocoClassName ).Append( ">>)this).Remove( new KeyValuePair<TKey, " ).Append( pocoClassName ).Append( ">( item.Key, (" ).Append( pocoClassName ).Append( ")item.Value ) );" ).NewLine();

            }
            foreach( var a in dic.Type.AbstractTypes )
            {
                AppendIReadOnly( typeScope, dic, a.CSharpName, pocoClassName );
            }

            static void AppendIReadOnly( ITypeScope t, PocoDictionaryRequiredSupport dic, string abstractTypeName, string pocoClassName )
            {
                t.Definition.BaseTypes.Add( new ExtendedTypeName( $"IReadOnlyDictionary<{dic.Key.CSharpName},{abstractTypeName}>" ) );
                t.Append( abstractTypeName ).Append( " IReadOnlyDictionary<TKey, " ).Append( abstractTypeName ).Append( ">.this[TKey key] => this[key];" ).NewLine();
                t.Append( "IEnumerable<TKey> IReadOnlyDictionary<TKey, " ).Append( abstractTypeName ).Append( ">.Keys => Keys;" ).NewLine();
                t.Append( "IEnumerable<" ).Append( abstractTypeName ).Append( "> IReadOnlyDictionary<TKey, " ).Append( abstractTypeName ).Append( ">.Values => Values;" ).NewLine();
                t.Append( "public bool TryGetValue( TKey key, out " ).Append( abstractTypeName ).Append( " value ) => TGV( key, out value );" ).NewLine();

                t.Append( "IEnumerator<KeyValuePair<TKey, " ).Append( abstractTypeName ).Append( ">> IEnumerable<KeyValuePair<TKey," ).Append( abstractTypeName ).Append( ">>.GetEnumerator()" ).NewLine()
                 .Append( "=> ((IEnumerable<KeyValuePair<TKey, " ).Append( pocoClassName ).Append( ">>)this).Select( kv => KeyValuePair.Create( kv.Key, (" ).Append( abstractTypeName ).Append( ")kv.Value ) ).GetEnumerator();" ).NewLine();
            }
        }


        CSCodeGenerationResult CheckNoMoreRegisteredPocoTypes( IActivityMonitor monitor )
        {
            var newCount = _typeSystem.AllTypes.Count;
            if( newCount != _lastRegistrationCount )
            {
                monitor.Trace( $"PocoTypeSystem has {newCount - _lastRegistrationCount} new types. Deferring Lock." );
                _lastRegistrationCount = newCount;
                return new CSCodeGenerationResult( nameof( CheckNoMoreRegisteredPocoTypes ) );
            }
            using( monitor.OpenInfo( $"PocoTypeSystem has no new types, code generation that requires all the Poco types to be known can start." ) )
            {
                _typeSystem.Lock( monitor );
                try
                {
                    _isLocked?.Invoke();
                }
                catch( Exception ex )
                {
                    monitor.Error( "While raising ILockedPocoTypeSystem.IsLocked event.", ex );
                    return CSCodeGenerationResult.Failed;
                }
            }
            return CSCodeGenerationResult.Success;
        }

        IPocoTypeSystem ILockedPocoTypeSystem.TypeSystem => _typeSystem;

        event Action ILockedPocoTypeSystem.IsLocked
        {
            add => _isLocked += value;
            remove => _isLocked -= value;
        }

    }
}<|MERGE_RESOLUTION|>--- conflicted
+++ resolved
@@ -78,20 +78,12 @@
             foreach( var family in pocoDirectory.Families )
             {
                 // PocoFactory class.
-<<<<<<< HEAD
-                var tFB = c.Assembly.FindOrCreateAutoImplementedClass( monitor, family.PocoFactoryClass );
-=======
-                var tFB = c.Assembly.Code.Global.FindOrCreateAutoImplementedClass( monitor, root.PocoFactoryClass );
->>>>>>> 0c379dbc
+                var tFB = c.Assembly.Code.Global.FindOrCreateAutoImplementedClass( monitor, family.PocoFactoryClass );
                 tFB.Definition.Modifiers |= Modifiers.Sealed;
                 string factoryClassName = tFB.Definition.Name.Name;
 
                 // Poco class.
-<<<<<<< HEAD
-                var tB = c.Assembly.FindOrCreateAutoImplementedClass( monitor, family.PocoClass );
-=======
-                var tB = c.Assembly.Code.Global.FindOrCreateAutoImplementedClass( monitor, root.PocoClass );
->>>>>>> 0c379dbc
+                var tB = c.Assembly.Code.Global.FindOrCreateAutoImplementedClass( monitor, family.PocoClass );
                 tB.Definition.Modifiers |= Modifiers.Sealed;
 
                 var fieldPart = tB.CreatePart();
