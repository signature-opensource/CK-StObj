using CK.Core;
using System;
using System.Collections.Generic;
using System.Diagnostics;
using System.Linq;
using System.Text;

namespace CK.Setup
{
    public partial class StObjCollector
    {
        class SCRClass
        {
            public readonly AutoServiceClassInfo Class;
            public readonly InterfaceFamily Family;

            List<CtorParameter>? _params;
            bool _isHeadCandidate;
            bool _isHead;

            public class CtorParameter
            {
                public readonly AutoServiceClassInfo.CtorParameter Parameter;
                bool _canUseDefault;

                public bool HasDefault => Parameter.ParameterInfo.HasDefaultValue;

                public bool CanUseDefault
                {
                    get => _canUseDefault;
                    set
                    {
                        Debug.Assert( value == false || HasDefault );
                        _canUseDefault = value;
                    }
                }

                public CtorParameter( AutoServiceClassInfo.CtorParameter p )
                {
                    Parameter = p;
                }

                public override string ToString() => Parameter.ToString();
            }

            public SCRClass( InterfaceFamily f, AutoServiceClassInfo c )
            {
                Family = f;
                Class = c;
            }

            public IReadOnlyList<CtorParameter> Parameters => _params!;

            internal bool Initialize( IActivityMonitor m )
            {
                Debug.Assert( Class.ConstructorParameters != null );
                bool success = true;
                _params = new List<CtorParameter>();
                foreach( var p in Class.ConstructorParameters )
                {
                    if( p.ServiceInterface != null && Family.Interfaces.Contains( p.ServiceInterface ))
                    {
                        if( !p.IsEnumerable )
                        {
                            m.Error( $"Invalid parameter {p}: it can not be an Auto Service of its own family." );
                            success = false;
                        }
                    }
                }
                if( success )
                {
                Debug.Assert( Class.Interfaces != null );
                    _isHeadCandidate = !Family.Interfaces.Except( Class.Interfaces ).Any();
                    _isHead = _isHeadCandidate
                              && Family.Classes.Where( c => c != this )
                                               .All( c => Class.ComputedCtorParametersClassClosure.Contains( c.Class ) );
                }
                return success;
            }

            /// <summary>
            /// A head candidate is a class that implements all its <see cref="Family"/>'s
            /// <see cref="InterfaceFamily.Interfaces"/>.
            /// </summary>
            public bool IsHeadCandidate => _isHeadCandidate;

            /// <summary>
            /// To be a head, this class must be a head candidate and its constructor parameter closure must
            /// cover all other <see cref="Family"/>'s <see cref="InterfaceFamily.Classes"/>.
            /// </summary>
            public bool IsHead => _isHead;

            public override string ToString() => Class.ToString();
        }

        class InterfaceFamily
        {
            readonly HashSet<AutoServiceInterfaceInfo> _interfaces;
            readonly Dictionary<AutoServiceClassInfo,SCRClass> _classes;

            public IReadOnlyCollection<AutoServiceInterfaceInfo> Interfaces => _interfaces;

            public IReadOnlyCollection<SCRClass> Classes => _classes.Values;

            public AutoServiceClassInfo? Resolved { get; private set; }

            InterfaceFamily()
            {
                _interfaces = new HashSet<AutoServiceInterfaceInfo>();
                _classes = new Dictionary<AutoServiceClassInfo, SCRClass>();
            }

            bool InitializeClasses( IActivityMonitor m )
            {
                Debug.Assert( Classes.Count > 0 );
                bool success = true;
                foreach( var c in Classes )
                {
                    success &= c.Initialize( m );
                }
                return success;
            }

            public bool Resolve( IActivityMonitor m, FinalRegistrar _ )
            {
                bool success = true;
                Debug.Assert( Classes.Count > 0 && Interfaces.Count > 0 );
                if( Classes.Count == 1 )
                {
                    Resolved = Classes.Single().Class;
                }
                else
                {
                    using( m.OpenInfo( $"Service resolution required for {ToString()}." ) )
                    {
                        if( success = InitializeClasses( m ) )
                        {
                            var headCandidates = Classes.Where( c => c.IsHeadCandidate ).ToList();
                            var heads = headCandidates.Where( c => c.IsHead ).ToList();
                            if( headCandidates.Count == 0 )
                            {
                                m.Error( $"No possible implementation found. A class that implements '{BaseInterfacesToString()}' interfaces is required." );
                                success = false;
                            }
                            else if( heads.Count == 0 )
                            {
                                m.Error( $"Among '{headCandidates.Select( c => c.ToString() ).Concatenate( "', '" )}' possible implementations, none covers the whole set of other implementations. Use [ReplaceAutoService(...)] attribute to disambiguate." );
                                var couldUseStObjConstruct = headCandidates.Select( c => c.Class.TypeInfo )
                                                                   .OfType<RealObjectClassInfo>()
                                                                   .Where( c => c.ConstructParameters != null
                                                                                && c.ConstructParameters
                                                                                        .Any( p => headCandidates.Select( x => x.Class.ClassType ).Any( o => p.ParameterType.IsAssignableFrom( o ) ) ) )
                                                                   .Select( c => $"{c.Type.FullName}.StObjConstruct( {c.ConstructParameters.Select( p => p.ParameterType.Name ).Concatenate() } )" )
                                                                   .FirstOrDefault();

                                if( couldUseStObjConstruct != null )
                                {
                                    m.Error( $"Please note that RealObject.StObjConstruct parameters are irrelevant to Service resolution: for instance {couldUseStObjConstruct} is ignored. Use [ReplaceAutoService(...)] attribute." );
                                }
                                success = false;
                            }
                            else if( heads.Count > 1 )
                            {
                                m.Error( $"Multiple possible implementations found: '{heads.Select( c => c.ToString() ).Concatenate( "', '" )}'. They must be unified." );
                                success = false;
                            }
                            else
                            {
                                // Here comes the "dispatcher" handling and finalRegistrar must
                                // register all BuildClassInfo required by special handling of
                                // handled parameters (IReadOnlyCollection<IService>...).
                                var r = heads[0].Class;
                                Resolved = r;
                                m.CloseGroup( $"Resolved to '{r}'." );
                            }
                        }
                    }
                }
                if( success )
                {
                    foreach( var i in _interfaces )
                    {
                        i.FinalResolved = Resolved;
                    }
                }
                return success;
            }

            public static IReadOnlyCollection<InterfaceFamily> Build(
                IActivityMonitor m,
                StObjObjectEngineMap _,
                IEnumerable<AutoServiceClassInfo> classes )
            {
                var families = new Dictionary<AutoServiceInterfaceInfo, InterfaceFamily>();
                bool familiesHasBeenMerged = false;
                foreach( var c in classes )
                {
                    Debug.Assert( c.IsIncluded
                                  && c.Interfaces != null
                                  && (c.Interfaces.Count == 0 || c.Interfaces.Any( i => i.SpecializationDepth == 0 )) );
                    foreach( var baseInterface in c.Interfaces.Where( i => !i.IsSpecialized ) )
                    {
                        InterfaceFamily? currentF = null;
                        var rootInterfaces = baseInterface.SpecializationDepth == 0
                                                ? new[] { baseInterface }
                                                : baseInterface.Interfaces.Where( i => i.SpecializationDepth == 0 );
                        foreach( var root in rootInterfaces )
                        {
                            if( families.TryGetValue( root, out var f ) )
                            {
                                if( currentF == null ) currentF = f;
                                else if( currentF != f )
                                {
                                    currentF.MergeWith( f );
                                    families[root] = currentF;
                                    m.Info( $"Family interfaces merged because of '{baseInterface.Type}'." );
                                    familiesHasBeenMerged = true;
                                }
                            }
                            else
                            {
                                if( currentF == null ) currentF = new InterfaceFamily();
                                families.Add( root, currentF );
                            }
                            currentF._interfaces.AddRange( baseInterface.Interfaces );
                            currentF._interfaces.Add( baseInterface );
                        }
                        if( currentF != null )
                        {
                            if( !currentF._classes.ContainsKey( c ) )
                            {
                                currentF._classes.Add( c, new SCRClass( currentF, c ) );
                            }
                        }
                    }
                }
                IReadOnlyCollection<InterfaceFamily> result = families.Values;
                if( familiesHasBeenMerged ) result = result.Distinct().ToList();
                return result;
            }

            void MergeWith( InterfaceFamily f )
            {
                Debug.Assert( _interfaces.Intersect( f._interfaces ).Any() == false );
                _interfaces.UnionWith( f._interfaces );
                _classes.AddRange( f._classes );
            }

            public string BaseInterfacesToString()
            {
                return Interfaces.Where( i => !i.IsSpecialized ).Select( i => i.Type.ToCSharpName() ).Concatenate( "', '" );
            }

            public string RootInterfacesToString()
            {
                return Interfaces.Where( i => i.SpecializationDepth == 0 ).Select( i => i.Type.ToCSharpName() ).Concatenate( "', '" );
            }

            public override string ToString()
            {
                return $"'{RootInterfacesToString()}' family with {Interfaces.Count} interfaces on {Classes.Count} classes.";
            }
        }

        class ParameterAssignment : IStObjServiceParameterInfo
        {
            public SCRClass.CtorParameter Parameter { get; }

            public ParameterAssignment( SCRClass.CtorParameter p, IReadOnlyList<Type> v )
            {
                Parameter = p;
                Value = v;
            }

            public Type ParameterType => Parameter.Parameter.ParameterInfo.ParameterType;

            int IStObjServiceParameterInfo.Position => Parameter.Parameter.ParameterInfo.Position;

            string IStObjServiceParameterInfo.Name => Parameter.Parameter.ParameterInfo.Name!;

            public bool IsEnumerated => Parameter.Parameter.IsEnumerable;

            public IReadOnlyList<Type> Value { get; }
        }

        class BuildClassInfo : IStObjServiceClassFactoryInfo
        {
            IStObjServiceFinalManualMapping? _finalMapping;
            bool _finalMappingDone;

            public AutoServiceClassInfo Class { get; }

            public IReadOnlyList<ParameterAssignment> Assignments { get; }

            public BuildClassInfo( AutoServiceClassInfo c, IReadOnlyList<ParameterAssignment> a )
            {
                Class = c;
                Assignments = a;
            }

            bool IStObjFinalClass.IsScoped
            {
                get
                {
                    Debug.Assert( _finalMappingDone && Class.FinalTypeKind.HasValue, "Must be called only once GetFinalMapping has been called at least once." );
                    return (Class.FinalTypeKind.Value & AutoServiceKind.IsScoped) != 0;
                }
            }

            AutoServiceKind IStObjServiceClassDescriptor.AutoServiceKind
            {
                get
                {
                    Debug.Assert( Class.FinalTypeKind.HasValue, "GetFinalMustBeScopedAndFrontKind must have ben called." );
                    return Class.FinalTypeKind.Value;
                }
            }

            public IReadOnlyCollection<Type> MarshallableTypes => Class.MarshallableTypes!;

            public IReadOnlyCollection<Type> MultipleMappings => Class.MultipleMappings;

            public IReadOnlyCollection<Type> UniqueMappings => Class.UniqueMappings;

            Type IStObjFinalClass.ClassType => Class.ClassType;

            Type IStObjFinalClass.FinalType => Class.FinalType;

            IReadOnlyList<IStObjServiceParameterInfo> IStObjServiceClassFactoryInfo.Assignments => Assignments;

            public IStObjServiceFinalManualMapping? GetFinalMapping(
                IActivityMonitor m,
                StObjObjectEngineMap engineMap,
                IAutoServiceKindComputeFacade kindComputeFacade,
                ref bool success )
            {
                if( !_finalMappingDone )
                {
                    _finalMappingDone = true;
                    Class.ComputeFinalTypeKind( m, kindComputeFacade, new Stack<AutoServiceClassInfo>(), ref success );
                    if( Assignments.Any() )
                    {
                        _finalMapping = engineMap.CreateServiceFinalManualMapping( this );
                    }
                }
                return _finalMapping;
            }

            public BuildClassInfo Merge( BuildClassInfo c )
            {
                Debug.Assert( Class == c.Class );
                Debug.Assert( Assignments.Select( a => a.Parameter ).Intersect( c.Assignments.Select( a => a.Parameter ) ).Any() == false );
                var assignments = Assignments.Concat( c.Assignments ).ToList();
                return new BuildClassInfo( Class, assignments );
            }

            public StringBuilder ToString( StringBuilder b )
            {
                if( Class == null ) b.Append( "null" );
                else
                {
                    b.Append( Class.ClassType.Name ).Append( '(' );
                    bool atLeastOne = false;
                    foreach( var a in Assignments )
                    {
                        if( atLeastOne ) b.Append( ',' );
                        atLeastOne = true;
                        if( a.IsEnumerated )
                        {
                            b.Append( '[' );
                            b.AppendStrings( a.Value.Select( t => t.Name ) );
                            b.Append( ']' );
                        }
                        else b.Append( a.Value[0].Name );
                    }
                    b.Append( ')' );
                }
                return b;
            }

            public override string ToString() => ToString( new StringBuilder() ).ToString();
        }

        class FinalRegistrar
        {
            readonly IActivityMonitor _monitor;
            readonly StObjObjectEngineMap _engineMap;
            readonly IAutoServiceKindComputeFacade _kindComputeFacade;
            readonly Dictionary<AutoServiceClassInfo, BuildClassInfo> _infos;

            public FinalRegistrar( IActivityMonitor monitor,
                                   StObjObjectEngineMap engineMap,
                                   IAutoServiceKindComputeFacade kindComputeFacade )
            {
                _monitor = monitor;
                _engineMap = engineMap;
                _infos = new Dictionary<AutoServiceClassInfo, BuildClassInfo>();
                _kindComputeFacade = kindComputeFacade;
            }

            /// <summary>
            /// Not used yet. Planned to support services enumerable and required manual mapping.
            /// </summary>
            /// <param name="c"></param>
            public void Register( BuildClassInfo c )
            {
                if( _infos.TryGetValue( c.Class, out var exists ) )
                {
                    _infos[c.Class] = exists.Merge( c );
                }
                else _infos.Add( c.Class, c );
            }

            public bool FinalRegistration( AutoServiceCollectorResult typeResult, IEnumerable<InterfaceFamily> families )
            {
                using( _monitor.OpenInfo( "Final Service registration." ) )
                {
                    bool success = true;
                    foreach( var c in typeResult.RootClasses )
                    {
                        RegisterClassMapping( c, ref success );
                    }
                    foreach( var f in families )
                    {
                        Debug.Assert( f.Resolved != null );
                        foreach( var i in f.Interfaces )
                        {
                            RegisterMapping( i.Type, f.Resolved, ref success );
                        }
                    }
                    _monitor.CloseGroup( $"Registered {_engineMap.ObjectMappings.Count} object mappings, {_engineMap.SimpleMappings.Count} simple mappings and {_engineMap.ManualMappingList.Count} factories for {_engineMap.ManualMappings.Count} manual mappings." );
                    return success;
                }
            }

            void RegisterClassMapping( AutoServiceClassInfo c, ref bool success )
            {
                if( !c.IsRealObject )
                {
                    Debug.Assert( c.MostSpecialized != null );
                    RegisterMapping( c.ClassType, c.MostSpecialized, ref success );
                    foreach( var s in c.Specializations )
                    {
                        RegisterClassMapping( s, ref success );
                    }
                }
                else
                {
                    _monitor.Debug( $"Skipping '{c}' Service class mapping since it is a Real object." );
                }
            }

            void RegisterMapping( Type t, AutoServiceClassInfo final, ref bool success )
            {
                Debug.Assert( _infos.Count == 0, "Currently, no manual instantiation is available since IEnumerable is not yet handled." );
                IStObjServiceFinalManualMapping? manual;
                if( _infos.TryGetValue( final, out var build )
                    && (manual = build.GetFinalMapping( _monitor, _engineMap, _kindComputeFacade, ref success )) != null )
                {
                    _monitor.Debug( $"Map '{t}' -> manual '{final}': '{manual}'." );
                    _engineMap.RegisterServiceFinalManualMapping( t, manual );
                }
                else
                {
                    final.ComputeFinalTypeKind( _monitor, _kindComputeFacade, new Stack<AutoServiceClassInfo>(), ref success );
                    if( success )
                    {
                        _monitor.Debug( $"Map '{t}' -> '{final}'." );
                        if( final.IsRealObject )
                        {
                            _engineMap.RegisterServiceFinalObjectMapping( t, final.TypeInfo );
                        }
                        else
                        {
                            _engineMap.RegisterFinalSimpleMapping( t, final );
                        }
                        if( t != final.ClassType ) final.TypeInfo.AddUniqueMapping( t );
                    }
                }
            }
        }

        /// <summary>
        /// Called once Mutable items have been created.
        /// </summary>
        /// <param name="typeResult">The Ambient types discovery result.</param>
        /// <returns>True on success, false on error.</returns>
<<<<<<< HEAD
        bool RegisterServices( IActivityMonitor monitor, CKTypeCollectorResult typeResult )
        {
            var engineMap = typeResult.RealObjects.EngineMap;
            using( monitor.OpenInfo( $"Service handling." ) )
=======
        bool ServiceFinalHandling( CKTypeCollectorResult typeResult )
        {
            var engineMap = typeResult.RealObjects.EngineMap;
            using( monitor.OpenInfo( $"Services final handling." ) )
>>>>>>> 39d614b8
            {
                try
                {
                    // Registering Interfaces: Families creation from all most specialized classes' supported interfaces.
                    var allClasses = typeResult.AutoServices.RootClasses
                                        .Concat( typeResult.AutoServices.SubGraphRootClasses )
                                        .Select( c => c.MostSpecialized! );
                    Debug.Assert( allClasses.GroupBy( c => c ).All( g => g.Count() == 1 ) );
                    IReadOnlyCollection<InterfaceFamily> families = InterfaceFamily.Build( monitor, engineMap, allClasses );
                    if( families.Count == 0 )
                    {
                        monitor.Warn( "No IAuto Service interface found. Nothing can be mapped at the Service Interface level." );
                    }
                    else monitor.Trace( $"{families.Count} Service families found." );
                    bool success = true;
                    var manuals = new FinalRegistrar( monitor, engineMap, typeResult.KindComputeFacade );
                    foreach( var f in families )
                    {
                        success &= f.Resolve( monitor, manuals );
                    }
                    if( success )
                    {
                        success &= manuals.FinalRegistration( typeResult.AutoServices, families );
                    }
                    return success;
                }
                catch( Exception ex )
                {
                    monitor.Fatal( ex );
                    return false;
                }
            }
        }

    }
}<|MERGE_RESOLUTION|>--- conflicted
+++ resolved
@@ -485,17 +485,10 @@
         /// </summary>
         /// <param name="typeResult">The Ambient types discovery result.</param>
         /// <returns>True on success, false on error.</returns>
-<<<<<<< HEAD
-        bool RegisterServices( IActivityMonitor monitor, CKTypeCollectorResult typeResult )
-        {
-            var engineMap = typeResult.RealObjects.EngineMap;
-            using( monitor.OpenInfo( $"Service handling." ) )
-=======
-        bool ServiceFinalHandling( CKTypeCollectorResult typeResult )
+        bool ServiceFinalHandling( IActivityMonitor monitor, CKTypeCollectorResult typeResult )
         {
             var engineMap = typeResult.RealObjects.EngineMap;
             using( monitor.OpenInfo( $"Services final handling." ) )
->>>>>>> 39d614b8
             {
                 try
                 {
