--- conflicted
+++ resolved
@@ -368,50 +368,6 @@
                 }
             }
 
-<<<<<<< HEAD
-        /// <summary>
-        /// Called once Mutable items have been created.
-        /// </summary>
-        /// <param name="typeResult">The Ambient types discovery result.</param>
-        /// <returns>True on success, false on error.</returns>
-        bool ServiceFinalHandling( IActivityMonitor monitor, CKTypeCollectorResult typeResult )
-        {
-            var engineMap = typeResult.RealObjects.EngineMap;
-            using( monitor.OpenInfo( $"Services final handling." ) )
-            {
-                try
-                {
-                    // Registering Interfaces: Families creation from all most specialized classes' supported interfaces.
-                    var allClasses = typeResult.AutoServices.RootClasses
-                                        .Concat( typeResult.AutoServices.SubGraphRootClasses )
-                                        .Select( c => c.MostSpecialized! );
-                    Debug.Assert( allClasses.GroupBy( c => c ).All( g => g.Count() == 1 ) );
-                    IReadOnlyCollection<InterfaceFamily> families = InterfaceFamily.Build( monitor, engineMap, allClasses );
-                    if( families.Count == 0 )
-                    {
-                        monitor.Warn( "No IAuto Service interface found. Nothing can be mapped at the Service Interface level." );
-                    }
-                    else monitor.Trace( $"{families.Count} Service families found." );
-                    bool success = true;
-                    var manuals = new FinalRegistrar( monitor, engineMap, typeResult.KindComputeFacade );
-                    foreach( var f in families )
-                    {
-                        success &= f.Resolve( monitor, manuals );
-                    }
-                    if( success )
-                    {
-                        success &= manuals.FinalRegistration( typeResult.AutoServices, families );
-                    }
-                    return success;
-                }
-                catch( Exception ex )
-                {
-                    monitor.Fatal( ex );
-                    return false;
-                }
-            }
-=======
->>>>>>> 0c379dbc
         }
 
     }
