using CK.Core;
using Microsoft.Extensions.DependencyInjection;
using System;
using System.Collections.Generic;
using System.Diagnostics;
using System.Text;

namespace CK.Setup
{
    partial class StObjCollector
    {
        void AddWellKnownServices( IActivityMonitor monitor )
        {
            Debug.Assert( !_wellKnownServiceKindRegistered );
            _wellKnownServiceKindRegistered = true;

            // The IActivityMobitor is by design a endpoint scoped service. It is not Optional (since it necessarily exists).
<<<<<<< HEAD
            SetAutoServiceKind( monitor, typeof( IActivityMonitor ), AutoServiceKind.IsEndpointService | AutoServiceKind.IsScoped );
=======
            // It is actually more than that: it is the only ubiquitous endpoint service (all endpoints must support it).
            SetAutoServiceKind( typeof( IActivityMonitor ), AutoServiceKind.IsEndpointService | AutoServiceKind.IsScoped );
>>>>>>> 09f7d3f3

            // The IServiceProvider is both a singleton and a scope: it is the container (whatever it is).
            // By defining it as a singleton, we don't force a totally useless Scoped lifetime.
            SetAutoServiceKind( monitor, typeof( IServiceProvider ), AutoServiceKind.IsSingleton );
            SetAutoServiceKind( monitor, typeof( IServiceScopeFactory ), AutoServiceKind.IsSingleton );
            SetAutoServiceKind( monitor, typeof( IServiceProviderIsService ), AutoServiceKind.IsSingleton );

            // The IAuthenticationInfo is a endpoint scoped service.
            SetAutoServiceKind( monitor, "CK.Auth.Abstractions, CK.Auth.IAuthenticationInfo", AutoServiceKind.IsEndpointService | AutoServiceKind.IsScoped, isOptional: true );

            // Registration must be done from the most specific types to the basic ones: here we must
            // start with IOptionsSnapshot since IOptionsSnapshot<T> extends IOptions<T>.
            SetAutoServiceKind( monitor, "Microsoft.Extensions.Options.IOptionsSnapshot`1, Microsoft.Extensions.Options", AutoServiceKind.IsScoped | AutoServiceKind.IsProcessService, isOptional: true );
            SetAutoServiceKind( monitor, "Microsoft.Extensions.Options.IOptions`1, Microsoft.Extensions.Options", AutoServiceKind.IsSingleton | AutoServiceKind.IsProcessService, isOptional: true );
            // IOptionsMonitor is independent.
            SetAutoServiceKind( monitor, "Microsoft.Extensions.Options.IOptionsMonitor`1, Microsoft.Extensions.Options", AutoServiceKind.IsSingleton | AutoServiceKind.IsProcessService, isOptional: true );

            // This defines a  [Multiple] ISingletonAutoService. Thanks to this definition, hosted services implementations that are IAutoServices are automatically registered.
            SetAutoServiceKind( monitor, "Microsoft.Extensions.Hosting.IHostedService, Microsoft.Extensions.Hosting.Abstractions", AutoServiceKind.IsSingleton | AutoServiceKind.IsMultipleService, isOptional: true );

            // Other well known services life time can be defined...
            SetAutoServiceKind( monitor, "Microsoft.Extensions.Logging.ILoggerFactory, Microsoft.Extensions.Logging.Abstractions", AutoServiceKind.IsSingleton, isOptional: true );
            SetAutoServiceKind( monitor, "Microsoft.Extensions.Logging.ILoggerProvider, Microsoft.Extensions.Logging.Abstractions", AutoServiceKind.IsSingleton, isOptional: true );
            // The IHostEnvironment is a singleton (tied to the process, not marshallable).
            SetAutoServiceKind( monitor, "Microsoft.Extensions.Hosting.IHostEnvironment, Microsoft.Extensions.Hosting.Abstractions", AutoServiceKind.IsSingleton, isOptional: true );

            // Other known singletons.
            SetAutoServiceKind( monitor, "System.Net.Http.IHttpClientFactory, Microsoft.Extensions.Http", AutoServiceKind.IsSingleton, isOptional: true );
            SetAutoServiceKind( monitor, "Microsoft.Extensions.Configuration.IConfigurationRoot, Microsoft.Extensions.Configuration.Abstractions", AutoServiceKind.IsSingleton, isOptional: true );
            // IConfigurationRoot is not added to the DI by default, only the IConfiguration (that happens to be the root) is registered.
            // See https://github.com/aspnet/templating/issues/193#issuecomment-351137277.
            SetAutoServiceKind( monitor, "Microsoft.Extensions.Configuration.IConfiguration, Microsoft.Extensions.Configuration.Abstractions", AutoServiceKind.IsSingleton, isOptional: true );

            // The SignalR IHubContext<THub> and IHubContext<THub,T> are singletons (that expose all the Clients of the hub).
            SetAutoServiceKind( monitor, "Microsoft.AspNetCore.SignalR.IHubContext`1, Microsoft.AspNetCore.SignalR.Core", AutoServiceKind.IsSingleton, isOptional: true );
            SetAutoServiceKind( monitor, "Microsoft.AspNetCore.SignalR.IHubContext`2, Microsoft.AspNetCore.SignalR.Core", AutoServiceKind.IsSingleton, isOptional: true );
        }
    }
}<|MERGE_RESOLUTION|>--- conflicted
+++ resolved
@@ -15,12 +15,8 @@
             _wellKnownServiceKindRegistered = true;
 
             // The IActivityMobitor is by design a endpoint scoped service. It is not Optional (since it necessarily exists).
-<<<<<<< HEAD
+            // It is actually more than that: it is the only ubiquitous endpoint service (all endpoints must support it).
             SetAutoServiceKind( monitor, typeof( IActivityMonitor ), AutoServiceKind.IsEndpointService | AutoServiceKind.IsScoped );
-=======
-            // It is actually more than that: it is the only ubiquitous endpoint service (all endpoints must support it).
-            SetAutoServiceKind( typeof( IActivityMonitor ), AutoServiceKind.IsEndpointService | AutoServiceKind.IsScoped );
->>>>>>> 09f7d3f3
 
             // The IServiceProvider is both a singleton and a scope: it is the container (whatever it is).
             // By defining it as a singleton, we don't force a totally useless Scoped lifetime.
