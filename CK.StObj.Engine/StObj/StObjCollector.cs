--- conflicted
+++ resolved
@@ -126,17 +126,8 @@
         /// <returns>True on success, false on error (logged into <paramref name="monitor"/>).</returns>
         public bool SetEndpointSingletonService( IActivityMonitor monitor, Type serviceType, Type endpointDefinition )
         {
-<<<<<<< HEAD
-            using var errorTracker = monitor.OnError( _errorEntries.Add );
-            return _cc.KindDetector.SetEndpointSingletonService( monitor, serviceType, endpointDefinition, ownerEndpointDefinition );
-=======
-            if( _cc.KindDetector.SetEndpointSingletonService( monitor, serviceType, endpointDefinition ) )
-            {
-                return true;
-            }
-            ++_registerFatalOrErrorCount;
-            return false;
->>>>>>> 11a2c1d2
+            using var errorTracker = monitor.OnError( _errorEntries.Add );
+            return _cc.KindDetector.SetEndpointSingletonService( monitor, serviceType, endpointDefinition );
         }
 
         /// <summary>
@@ -355,9 +346,6 @@
                             endpoints = EndpointResult.Create( monitor, typeResult.RealObjects.EngineMap, typeResult.Endpoints );
                         }
                     }
-<<<<<<< HEAD
-                    if( !ServiceFinalHandling( monitor, typeResult ) )
-=======
                     // This is far from elegant but simplifies the engine object model:
                     // We set the final ordered results on the crappy mutable EngineMap (that should
                     // not exist and be replaced with intermediate - functional-like - value results).
@@ -365,7 +353,6 @@
                     // quite convenient!
                     typeResult.SetFinalOrderedResults( orderedItems, endpoints );
                     if( !ServiceFinalHandling( typeResult ) )
->>>>>>> 11a2c1d2
                     {
                         // Setting the valueCollector to null indicates the error to the StObjCollectorResult.
                         buildValueCollector = null;
