--- conflicted
+++ resolved
@@ -99,41 +99,6 @@
         }
 
         /// <summary>
-<<<<<<< HEAD
-        /// Tries to set or extend the availability of a service to an endpoint.
-        /// <para>
-        /// This method is called by the assembly <see cref="EndpointScopedServiceTypeAttribute"/>.
-        /// </para>
-        /// </summary>
-        /// <param name="monitor">The monitor.</param>
-        /// <param name="serviceType">The type of the service. Must be an interface or a class and not a <see cref="IRealObject"/> nor an open generic.</param>
-        /// <param name="endpointDefinition">The <see cref="EndpointDefinition"/>'s type.</param>
-        /// <returns>True on success, false on error (logged into <paramref name="monitor"/>).</returns>
-        public bool SetEndpointScopedService( IActivityMonitor monitor, Type serviceType, Type endpointDefinition )
-        {
-            using var errorTracker = monitor.OnError( _errorEntries.Add );
-            return _cc.KindDetector.SetEndpointScopedService( monitor, serviceType, endpointDefinition );
-        }
-
-        /// <summary>
-        /// Tries to define a service as a singleton managed by a <see cref="EndpointDefinition"/>.
-        /// <para>
-        /// This method is called by the assembly <see cref="EndpointSingletonServiceTypeAttribute"/>.
-        /// </para>
-        /// </summary>
-        /// <param name="monitor">The monitor.</param>
-        /// <param name="serviceType">The type of the service. Must be an interface or a class and not a <see cref="IRealObject"/> nor an open generic.</param>
-        /// <param name="endpointDefinition">The <see cref="EndpointDefinition"/>'s type.</param>
-        /// <returns>True on success, false on error (logged into <paramref name="monitor"/>).</returns>
-        public bool SetEndpointSingletonService( IActivityMonitor monitor, Type serviceType, Type endpointDefinition )
-        {
-            using var errorTracker = monitor.OnError( _errorEntries.Add );
-            return _cc.KindDetector.SetEndpointSingletonService( monitor, serviceType, endpointDefinition );
-        }
-
-        /// <summary>
-=======
->>>>>>> 206915c3
         /// Sets <see cref="AutoServiceKind"/> combination for a type: the type is always resolved (<see cref="SimpleTypeFinder.WeakResolver"/>).
         /// Can be called multiple times as long as no contradictory registration already exists (for instance, a <see cref="IRealObject"/>
         /// cannot be a Front service).
@@ -319,13 +284,8 @@
             {
                 // Systematically registers the EndpointTypeManager and the EndpointUbiquitousInfo: unit tests don't have to do it.
                 // (Note that the PocoDirectory is registered by the CKTypeCollector.
-<<<<<<< HEAD
                 _cc.RegisterClass( monitor, typeof( EndpointTypeManager ) );
-                _cc.RegisterClass( monitor, typeof( DefaultEndpointDefinition ) );
-=======
-                _cc.RegisterClass( typeof( EndpointTypeManager ) );
-                _cc.RegisterClass( typeof( EndpointUbiquitousInfo ) );
->>>>>>> 206915c3
+                _cc.RegisterClass( monitor, typeof( EndpointUbiquitousInfo ) );
 
                 EndpointResult? endpoints = null;
                 var (typeResult, orderedItems, buildValueCollector) = CreateTypeAndObjectResults( monitor );
