using System;
using System.Collections.Generic;
using System.Linq;
using System.Diagnostics;
using CK.Core;
using System.Reflection;
using System.Reflection.PortableExecutable;

namespace CK.Setup
{
    /// <summary>
    /// Discovers <see cref="IRealObject"/> . 
    /// Once Types are registered, the <see cref="GetResult"/> method initializes the full object graph.
    /// </summary>
    public partial class StObjCollector
    {
        readonly CKTypeCollector _cc;
        readonly IStObjStructuralConfigurator? _configurator;
        readonly IStObjValueResolver? _valueResolver;
<<<<<<< HEAD
=======

        /// <summary>
        /// No _ prefix to ease the merge and cherry picks into refactored branch "poco-refactoring"
        /// where the monitor uses regular parameter injection.
        /// </summary>
        readonly IActivityMonitor monitor;

>>>>>>> 39d614b8
        readonly DynamicAssembly _tempAssembly;
        readonly bool _traceDepencySorterInput;
        readonly bool _traceDepencySorterOutput;
        readonly List<string> _errorEntries;

        bool _wellKnownServiceKindRegistered;
        bool _computedResult;

        /// <summary>
        /// Initializes a new <see cref="StObjCollector"/>.
        /// </summary>
        /// <param name="serviceProvider">Service provider used for attribute constructor injection. Must not be null.</param>
        /// <param name="traceDependencySorterInput">True to trace in <paramref name="monitor"/> the input of dependency graph.</param>
        /// <param name="traceDependencySorterOutput">True to trace in <paramref name="monitor"/> the sorted dependency graph.</param>
        /// <param name="typeFilter">Optional type filter.</param>
        /// <param name="configurator">Used to configure items. See <see cref="IStObjStructuralConfigurator"/>.</param>
        /// <param name="valueResolver">
        /// Used to explicitly resolve or alter StObjConstruct parameters and object ambient properties.
        /// See <see cref="IStObjValueResolver"/>.
        /// </param>
        /// <param name="names">Optional list of names for the final StObjMap. When null or empty, a single empty string is the default name.</param>
        public StObjCollector( IServiceProvider serviceProvider,
                               bool traceDependencySorterInput = false,
                               bool traceDependencySorterOutput = false,
                               IStObjTypeFilter? typeFilter = null,
                               IStObjStructuralConfigurator? configurator = null,
                               IStObjValueResolver? valueResolver = null,
                               IEnumerable<string>? names = null )
        {
<<<<<<< HEAD
            _errorEntries = new List<string>();
            _tempAssembly = new DynamicAssembly();
            Func<IActivityMonitor, Type, bool>? tFilter = null;
            if( typeFilter != null ) tFilter = typeFilter.TypeFilter;
            _cc = new CKTypeCollector( serviceProvider, _tempAssembly, tFilter, names );
=======
            Throw.CheckNotNullArgument( monitor );
            this.monitor = monitor;
            _tempAssembly = new DynamicAssembly();
            Func<IActivityMonitor, Type, bool>? tFilter = null;
            if( typeFilter != null ) tFilter = typeFilter.TypeFilter;
            _cc = new CKTypeCollector( this.monitor, serviceProvider, _tempAssembly, tFilter, names );
>>>>>>> 39d614b8
            _configurator = configurator;
            _valueResolver = valueResolver;
            _traceDepencySorterInput = traceDependencySorterInput;
            _traceDepencySorterOutput = traceDependencySorterOutput;
        }

        /// <summary>
        /// Gets error or fatal errors that occurred during types registration.
        /// </summary>
        public IReadOnlyList<string> FatalOrErrors => _errorEntries;

        /// <summary>
        /// Gets ors sets whether the ordering of StObj that share the same rank in the dependency graph must be inverted.
        /// Defaults to false. (See <see cref="DependencySorter"/> for more information.)
        /// </summary>
        public bool RevertOrderingNames { get; set; }

        /// <summary>
        /// Sets <see cref="AutoServiceKind"/> combination (that must not be <see cref="AutoServiceKind.None"/>.
        /// <para>
        /// If the <see cref="AutoServiceKind.IsEndpointService"/> bit set, one of the lifetime bits mus be set
        /// (<see cref="AutoServiceKind.IsScoped"/> xor <see cref="AutoServiceKind.IsSingleton"/>) an the type
        /// is registered as an endpoint service in the <see cref="DefaultEndpointDefinition"/>.
        /// </para>
        /// <para>
        /// Can be called multiple times as long as no contradictory registration already exists (for instance,
        /// a <see cref="IRealObject"/> cannot be a Endpoint or Process service).
        /// </para>
        /// </summary>
        /// <param name="type">The type to register.</param>
        /// <param name="kind">The kind of service. Must not be <see cref="AutoServiceKind.None"/>.</param>
        /// <returns>True on success, false on error.</returns>
        public bool SetAutoServiceKind( IActivityMonitor monitor, Type type, AutoServiceKind kind )
        {
            using var errorTracker = monitor.OnError( _errorEntries.Add );
            if( !_wellKnownServiceKindRegistered ) AddWellKnownServices( monitor );
            if( _cc.RegisteredTypeCount > 0 )
            {
<<<<<<< HEAD
                Throw.InvalidOperationException( $"Setting external AutoService kind must be done before registering types (there is already {_cc.RegisteredTypeCount} registered types)." );
=======
                monitor.Error( $"Setting external AutoService kind must be done before registering types (there is already {_cc.RegisteredTypeCount} registered types)." );
>>>>>>> 39d614b8
            }
            else if( _cc.KindDetector.SetAutoServiceKind( monitor, type, kind ) != null )
            {
                 return true;
            }
            return false;
        }

        /// <summary>
        /// Tries to set or extend the availability of a service to an endpoint.
        /// <para>
        /// This method is called by the assembly <see cref="EndpointScopedServiceTypeAttribute"/>.
        /// </para>
        /// </summary>
        /// <param name="monitor">The monitor.</param>
        /// <param name="serviceType">The type of the service. Must be an interface or a class and not a <see cref="IRealObject"/> nor an open generic.</param>
        /// <param name="endpointDefinition">The <see cref="EndpointDefinition"/>'s type.</param>
        /// <returns>True on success, false on error (logged into <paramref name="monitor"/>).</returns>
        public bool SetEndpointScopedService( IActivityMonitor monitor, Type serviceType, Type endpointDefinition )
        {
<<<<<<< HEAD
            using var errorTracker = monitor.OnError( _errorEntries.Add );
            return _cc.KindDetector.SetEndpointServiceAvailability( monitor, serviceType, endpointDefinition );
=======
            if( _cc.KindDetector.SetEndpointScopedService( monitor, serviceType, endpointDefinition ) )
            {
                return true;
            }
            ++_registerFatalOrErrorCount;
            return false;
>>>>>>> 39d614b8
        }

        /// <summary>
        /// Tries to define a service as a singleton managed by a <see cref="EndpointDefinition"/>.
        /// <para>
        /// This method is called by the assembly <see cref="EndpointSingletonServiceTypeAttribute"/>.
        /// </para>
        /// </summary>
        /// <param name="monitor">The monitor.</param>
        /// <param name="serviceType">The type of the service. Must be an interface or a class and not a <see cref="IRealObject"/> nor an open generic.</param>
        /// <param name="endpointDefinition">The <see cref="EndpointDefinition"/>'s type.</param>
        /// <param name="ownerEndpointDefinition">Optional owner endpoint. When null, <paramref name="endpointDefinition"/> owns the service.</param>
        /// <returns>True on success, false on error (logged into <paramref name="monitor"/>).</returns>
        public bool SetEndpointSingletonService( IActivityMonitor monitor, Type serviceType, Type endpointDefinition, Type? ownerEndpointDefinition )
        {
<<<<<<< HEAD
            using var errorTracker = monitor.OnError( _errorEntries.Add );
            return _cc.KindDetector.SetEndpointSingletonServiceOwner( monitor, serviceType, endpointDefinition, exclusiveEndpoint );
        }

        /// <summary>
=======
            if( _cc.KindDetector.SetEndpointSingletonService( monitor, serviceType, endpointDefinition, ownerEndpointDefinition ) )
>>>>>>> 39d614b8
            {
                return true;
            }
            ++_registerFatalOrErrorCount;
            return false;
        }

        /// <summary>
        /// Sets <see cref="AutoServiceKind"/> combination for a type: the type is always resolved (<see cref="SimpleTypeFinder.WeakResolver"/>).
        /// Can be called multiple times as long as no contradictory registration already exists (for instance, a <see cref="IRealObject"/>
        /// cannot be a Front service).
        /// </summary>
        /// <param name="typeName">The assembly qualified type name to register.</param>
        /// <param name="kind">The kind of service. Can be <see cref="AutoServiceKind.None"/> (nothing is done except the type resolution).</param>
        /// <param name="isOptional">True to warn if the type is not found instead of logging an error and returning false.</param>
        /// <returns>True on success, false on error.</returns>
        public bool SetAutoServiceKind( IActivityMonitor monitor, string typeName, AutoServiceKind kind, bool isOptional )
        {
            using var errorTracker = monitor.OnError( _errorEntries.Add );
            if( !_wellKnownServiceKindRegistered ) AddWellKnownServices( monitor );
            Throw.CheckNotNullOrEmptyArgument( typeName );
            var t = SimpleTypeFinder.WeakResolver( typeName, false );
            if( t != null )
            {
                return kind != AutoServiceKind.None
                        ? SetAutoServiceKind( monitor, t, kind )
                        : true;
            }
            if( isOptional )
            {
                monitor.Warn( $"Type name '{typeName}' not found. It is ignored (SetAutoServiceKind: {kind})." );
                return true;
            }
<<<<<<< HEAD
=======
            ++_registerFatalOrErrorCount;
>>>>>>> 39d614b8
            monitor.Error( $"Unable to resolve expected type named '{typeName}' (SetAutoServiceKind: {kind})." );
            return false;
        }

        /// <summary>
        /// Registers types from multiple assemblies.
        /// Only classes and IPoco interfaces are considered.
        /// Once the first type is registered, no more call to <see cref="SetAutoServiceKind(Type, AutoServiceKind)"/> is allowed.
        /// </summary>
        /// <param name="assemblyNames">The assembly names to register.</param>
        /// <returns>The number of new discovered classes.</returns>
        public int RegisterAssemblyTypes( IActivityMonitor monitor, IReadOnlyCollection<string> assemblyNames )
        {
            using var errorTracker = monitor.OnError( _errorEntries.Add );
            if( !_wellKnownServiceKindRegistered ) AddWellKnownServices( monitor );
            Throw.CheckNotNullArgument( assemblyNames );
            int totalRegistered = 0;
<<<<<<< HEAD
=======
            using( monitor.OnError( () => ++_registerFatalOrErrorCount ) )
>>>>>>> 39d614b8
            using( monitor.OpenTrace( $"Registering {assemblyNames.Count} assemblies." ) )
            {
                foreach( var one in assemblyNames )
                {
                    using( monitor.OpenTrace( $"Registering assembly '{one}'." ) )
                    {
                        Assembly? a = null;
                        try
                        {
                            a = Assembly.Load( one );
                        }
                        catch( Exception ex )
                        {
                            monitor.Error( $"Error while loading assembly '{one}'.", ex );
                        }
                        if( a != null )
                        {
                            // Before registering types, we must handle the assembly Endpoint attributes 
                            // regardless of the "convergence" of the endpoint configuration: the external
                            // configuration must exist when a type is registered because it is registered
                            // only once.
                            foreach( var eA in a.GetCustomAttributes<EndpointScopedServiceTypeAttribute>() )
                            {
<<<<<<< HEAD
                                SetEndpointServiceAvailability( monitor, eA.ServiceType, eA.EndpointDefinition );
=======
                                SetEndpointScopedService( monitor, eA.ServiceType, eA.EndpointDefinition );
>>>>>>> 39d614b8
                            }
                            foreach( var eA in a.GetCustomAttributes<EndpointSingletonServiceTypeAttribute>() )
                            {
<<<<<<< HEAD
                                SetEndpointSingletonServiceOwner( monitor, eA.ServiceType, eA.EndpointDefinition, eA.ExclusiveEndpoint );
=======
                                SetEndpointSingletonService( monitor, eA.ServiceType, eA.EndpointDefinition, eA.Owner );
>>>>>>> 39d614b8
                            }
                            int nbAlready = _cc.RegisteredTypeCount;
                            _cc.RegisterTypes( monitor, a.GetTypes() );
                            int delta = _cc.RegisteredTypeCount - nbAlready;
                            monitor.CloseGroup( $"{delta} types(s) registered." );
                            totalRegistered += delta;
                        }
                    }
                }
            }
            return totalRegistered;
        }

        /// <summary>
        /// Registers a type that may be a CK type (<see cref="IPoco"/>, <see cref="IAutoService"/> or <see cref="IRealObject"/>).
        /// Once the first type is registered, no more call to <see cref="SetAutoServiceKind(Type, AutoServiceKind)"/> is allowed.
        /// </summary>
        /// <param name="t">Type to register. Must not be null.</param>
        public void RegisterType( IActivityMonitor monitor, Type t )
        {
<<<<<<< HEAD
            using var errorTracker = monitor.OnError( _errorEntries.Add );
            if( !_wellKnownServiceKindRegistered ) AddWellKnownServices( monitor );
            try
            {
                _cc.RegisterType( monitor, t );
            }
            catch( Exception ex )
            {
                monitor.Error( $"While registering type '{t.AssemblyQualifiedName}'.", ex );
=======
            using( monitor.OnError( () => ++_registerFatalOrErrorCount ) )
            {
                try
                {
                    _cc.RegisterType( t );
                }
                catch( Exception ex )
                {
                    monitor.Error( $"While registering type '{t.AssemblyQualifiedName}'.", ex );
                }
>>>>>>> 39d614b8
            }
        }

        /// <summary>
        /// Explicitly registers a set of CK types (<see cref="IPoco"/>, <see cref="IAutoService"/> or <see cref="IRealObject"/>).
        /// Once the first type is registered, no more call to <see cref="SetAutoServiceKind(Type, AutoServiceKind)"/> is allowed.
        /// </summary>
        /// <param name="types">Types to register.</param>
        public void RegisterTypes( IActivityMonitor monitor, IReadOnlyCollection<Type> types )
        {
            Throw.CheckNotNullArgument( types );
            using var errorTracker = monitor.OnError( _errorEntries.Add );
            if( !_wellKnownServiceKindRegistered ) AddWellKnownServices( monitor );
            DoRegisterTypes( monitor, types, types.Count );
        }

        /// <summary>
        /// Explicitly registers a set of CK types (<see cref="IPoco"/>, <see cref="IAutoService"/> or <see cref="IRealObject"/>) by their
        /// assembly qualified names.
        /// Once the first type is registered, no more call to <see cref="SetAutoServiceKind(Type, AutoServiceKind)"/> is allowed.
        /// </summary>
        /// <param name="typeNames">Assembly qualified names of the types to register.</param>
        public void RegisterTypes( IActivityMonitor monitor, IReadOnlyCollection<string> typeNames )
        {
            using var errorTracker = monitor.OnError( _errorEntries.Add );
            if( !_wellKnownServiceKindRegistered ) AddWellKnownServices( monitor );
            Throw.CheckNotNullArgument( typeNames );
            DoRegisterTypes( monitor, typeNames.Select( n => SimpleTypeFinder.WeakResolver( n, true ) ).Select( t => t! ), typeNames.Count );
        }

        void DoRegisterTypes( IActivityMonitor monitor, IEnumerable<Type> types, int count )
        {
            SafeTypesHandler( monitor,
                              "Explicitly registering IPoco interfaces, or Real Objects or Service classes",
                              types,
                              count,
                              ( m, cc, t ) => cc.RegisterType( m, t ), false );
        }

        void SafeTypesHandler( IActivityMonitor monitor,
                               string registrationType,
                               IEnumerable<Type> types,
                               int count,
                               Action<IActivityMonitor,CKTypeCollector,Type> a,
                               bool defineExternalCall = true )
        {
            Debug.Assert( types != null );
            if( count == 0 ) return;
            if( defineExternalCall && _cc.RegisteredTypeCount > 0 )
            {
<<<<<<< HEAD
=======
                ++_registerFatalOrErrorCount;
>>>>>>> 39d614b8
                monitor.Error( $"External definition lifetime, cardinality or Front services must be done before registering types (there is already {_cc.RegisteredTypeCount} registered types)." );
            }
            else
            {
<<<<<<< HEAD
=======
                using( monitor.OnError( () => ++_registerFatalOrErrorCount ) )
>>>>>>> 39d614b8
                using( monitor.OpenTrace( $"{registrationType}: handling {count} type(s)." ) )
                {
                    try
                    {
                        foreach( var t in types )
                        {
                            a( monitor, _cc, t );
                        }
                    }
                    catch( Exception ex )
                    {
                        monitor.Error( ex );
                    }
                }
            }
        }

        /// <summary>
        /// Gets or sets a function that will be called with the list of items once all of them are registered.
        /// </summary>
        public Action<IEnumerable<IDependentItem>>? DependencySorterHookInput { get; set; }

        /// <summary>
        /// Gets or sets a function that will be called when items have been successfully sorted.
        /// </summary>
        public Action<IEnumerable<ISortedItem>>? DependencySorterHookOutput { get; set; }

        /// <summary>
        /// Builds and returns a <see cref="StObjCollectorResult"/> if no error occurred during type registration.
        /// On error, <see cref="StObjCollectorResult.HasFatalError"/> is true and this result should be discarded.
        /// If <see cref="RegisteringFatalOrErrorCount"/> is not equal to 0, this throws a <see cref="InvalidOperationException"/>.
        /// </summary>
        /// <returns>The result.</returns>
        public StObjCollectorResult GetResult( IActivityMonitor monitor )
        {
            Throw.CheckState( "Must be called once and only once.", !_computedResult );
            using var errorTracker = monitor.OnError( _errorEntries.Add );
            if( !_wellKnownServiceKindRegistered ) AddWellKnownServices( monitor );
            _computedResult = true;
            if( _errorEntries.Count != 0 ) Throw.InvalidOperationException( $"There are {_errorEntries.Count} registration errors." );
            try
            {
                // Systematically registers the EndpointTypeManager and DefaultEndpointDefinition.
                // (Note that the PocoDirectory is registered by the CKTypeCollector.
                _cc.RegisterClass( monitor, typeof( EndpointTypeManager ) );
                _cc.RegisterClass( monitor, typeof( DefaultEndpointDefinition ) );

<<<<<<< HEAD
                var (typeResult, orderedItems, buildValueCollector) = CreateTypeAndObjectResults( monitor );
=======
                EndpointResult? endpoints = null;
                var (typeResult, orderedItems, buildValueCollector) = CreateTypeAndObjectResults();
>>>>>>> 39d614b8
                if( orderedItems != null )
                {
                    // This is far from elegant but simplifies the engine object model:
                    // We set the final ordered results on the crappy mutable EngineMap (that should
                    // not exist and be replaced with intermediate - functional-like - value results).
                    // But this would be a massive refactoring and this internal mutable state is, to be honest,
                    // quite convenient!
                    typeResult.SetFinalOrderedResults( orderedItems );
<<<<<<< HEAD
                    if( !RegisterServices( monitor, typeResult ) )
=======
                    // Now that Real objects and core AutoServices are settled, creates the EndpointResult.
                    // This doesn't need the full auto service resolution so we have the choice to do it before
                    // or after services finalization.
                    if( typeResult.Endpoints != null )
                    {
                        using( monitor.OpenInfo( "Endpoints handling." ) )
                        {
                            endpoints = EndpointResult.Create( monitor, typeResult.RealObjects.EngineMap, typeResult.Endpoints );
                        }
                    }
                    if( !ServiceFinalHandling( typeResult ) )
>>>>>>> 39d614b8
                    {
                        // Setting the valueCollector to null indicates the error to the StObjCollectorResult.
                        buildValueCollector = null;
                    }
                }
                return new StObjCollectorResult( typeResult, _tempAssembly, endpoints, buildValueCollector );
            }
            catch( Exception ex )
            {
                monitor.Fatal( ex );
                throw;
            }
        }

        (CKTypeCollectorResult, IReadOnlyList<MutableItem>?, BuildValueCollector?) CreateTypeAndObjectResults( IActivityMonitor monitor )
        {
            bool error = false;
            using( monitor.OnError( () => error = true ) )
            {
                CKTypeCollectorResult typeResult;
                using( monitor.OpenInfo( "Initializing object graph." ) )
                {
<<<<<<< HEAD
                    using( monitor.OpenInfo( "Collecting Real Objects, Services, Type structure and Poco." ) )
                    {
                        typeResult = _cc.GetResult( monitor );
                        typeResult.LogErrorAndWarnings( monitor );
                    }
                    if( error || typeResult.HasFatalError ) return (typeResult, null, null);
                    Debug.Assert( _tempAssembly.GetPocoDirectory() != null, "PocoSupportResult has been successfully computed since CKTypeCollector.GetResult() succeeded." );
                    using( monitor.OpenInfo( "Creating final objects and configuring items." ) )
                    {
                        int nbItems = ConfigureMutableItems( monitor, typeResult.RealObjects );
                        monitor.CloseGroup( $"{nbItems} items configured." );
=======
                    using( monitor.OpenInfo( "Collecting Real Objects, Services, Endpoints and Poco." ) )
                    {
                        typeResult = _cc.GetResult();
                        typeResult.LogErrorAndWarnings( monitor );
                    }
                    if( !error && !typeResult.HasFatalError )
                    {
                        Debug.Assert( _tempAssembly.GetPocoSupportResult() != null, "PocoSupportResult has been successfully computed since CKTypeCollector.GetResult() succeeded." );
                        using( monitor.OpenInfo( "Creating final objects and configuring items." ) )
                        {
                            int nbItems = ConfigureMutableItems( typeResult.RealObjects );
                            monitor.CloseGroup( $"{nbItems} items configured." );
                        }
>>>>>>> 39d614b8
                    }
                }
                if( error ) return (typeResult, null, null); 

                StObjObjectEngineMap engineMap = typeResult.RealObjects.EngineMap;
                IDependencySorterResult? sortResult = null;
                BuildValueCollector valueCollector = new BuildValueCollector();
                using( monitor.OpenInfo( "Topological graph ordering." ) )
                {
                    bool noCycleDetected = true;
                    using( monitor.OpenInfo( "Preparing dependent items." ) )
                    {
                        // Transfers construct parameters type as requirements for the object, binds dependent
                        // types to their respective MutableItem, resolve generalization and container
                        // inheritance, and initializes StObjProperties.
                        foreach( MutableItem item in engineMap.FinalImplementations )
                        {
                            noCycleDetected &= item.PrepareDependentItem( monitor, valueCollector );
                        }
                    }
                    if( error ) return (typeResult, null, null);
                    using( monitor.OpenInfo( "Resolving PreConstruct and PostBuild properties." ) )
                    {
                        // This is the last step before ordering the dependency graph: all mutable items have now been created and configured, they are ready to be sorted,
                        // except that we must first resolve AmbientProperties: computes TrackedAmbientProperties (and depending of the TrackAmbientPropertiesMode impact
                        // the requirements before sorting). This also gives IStObjValueResolver.ResolveExternalPropertyValue 
                        // a chance to configure unresolved properties. (Since this external resolution may provide a StObj, this may also impact the sort order).
                        // During this step, DirectProperties and RealObjects are also collected: all these properties are added to PreConstruct collectors
                        // or to PostBuild collector in order to always set a correctly constructed object to a property.
                        foreach( MutableItem item in engineMap.FinalImplementations )
                        {
                            item.ResolvePreConstructAndPostBuildProperties( monitor, valueCollector, _valueResolver );
                        }
                    }
                    if( error ) return (typeResult, null, null);
                    sortResult = DependencySorter.OrderItems(
                                                   monitor,
                                                   engineMap.RawMappings.Select( kv => kv.Value ),
                                                   null,
                                                   new DependencySorterOptions()
                                                   {
                                                       SkipDependencyToContainer = true,
                                                       HookInput = _traceDepencySorterInput ? i => i.Trace(monitor) : null,
                                                       HookOutput = _traceDepencySorterOutput ? i => i.Trace( monitor ) : null,
                                                       ReverseName = RevertOrderingNames
                                                   } );
                    Debug.Assert( sortResult.HasRequiredMissing == false,
                        "A missing requirement can not exist at this stage since we only inject existing Mutable items: missing unresolved dependencies are handled by PrepareDependentItems that logs Errors when needed." );
                    Debug.Assert( noCycleDetected || (sortResult.CycleDetected != null), "Cycle detected during item preparation => Cycle detected by the DependencySorter." );
                    if( !sortResult.IsComplete )
                    {
                        sortResult.LogError( monitor );
                        monitor.CloseGroup( "Ordering failed." );
                        if( error ) return (typeResult, null, null);
                    }
                }

                Debug.Assert( sortResult != null );
                // We now can setup the final ordered list of MutableItems (i.e. of IStObjResult).
                List<MutableItem> ordered = new List<MutableItem>();
                using( monitor.OpenInfo( "Finalizing graph." ) )
                {
                    using( monitor.OpenInfo( "Calling StObjConstruct." ) )
                    {
                        foreach( ISortedItem sorted in sortResult.SortedItems )
                        {
                            var m = (MutableItem)sorted.Item;
                            // Calls StObjConstruct on Head for Groups.
                            if( m.ItemKind == DependentItemKindSpec.Item || sorted.IsGroupHead )
                            {
                                m.SetSorterData( ordered.Count, sorted.Requires, sorted.Children, sorted.Groups );
                                using( monitor.OpenTrace( $"Constructing '{m}'." ) )
                                {
                                    try
                                    {
                                        m.CallConstruct( monitor, valueCollector, _valueResolver );
                                    }
                                    catch( Exception ex )
                                    {
                                        monitor.Error( ex );
                                    }
                                }
                                ordered.Add( m );
                            }
                            else
                            {
                                Debug.Assert( m.ItemKind != DependentItemKindSpec.Item && !sorted.IsGroupHead );
                                // We may call here a ConstructContent( IReadOnlyList<IStObj> packageContent ).
                                // But... is it a good thing for a package object to know its content detail?
                            }
                        }
                    }
                    if( error ) return (typeResult, null, null);
                    using( monitor.OpenInfo( "Setting PostBuild properties and injected Objects." ) )
                    {
                        // Finalize construction by injecting Real Objects
                        // and PostBuild Ambient Properties on specializations.
                        foreach( MutableItem item in engineMap.FinalImplementations )
                        {
                            item.SetPostBuildProperties( monitor );
                        }
                    }
                    if( error ) return (typeResult, null, null);
                }
                Debug.Assert( !error );
                return (typeResult, ordered, valueCollector);
            }
        }

        /// <summary>
        /// Creates the associated final object and applies configurations from top to bottom
        /// (see <see cref="MutableItem.ConfigureTopDown(IActivityMonitor, MutableItem)"/>).
        /// This is the very first step.
        /// </summary>
        int ConfigureMutableItems( IActivityMonitor monitor, RealObjectCollectorResult typeResult )
        {
            var concreteClasses = typeResult.ConcreteClasses;
            int nbItems = 0;
            for( int i = concreteClasses.Count-1; i >= 0; --i )
            {
                var pathTypes = (IReadOnlyList<MutableItem>)concreteClasses[i];
                Debug.Assert( pathTypes.Count > 0, "At least the final concrete class exists." );
                nbItems += pathTypes.Count;

                MutableItem specialization = pathTypes[pathTypes.Count - 1];

                object? theObject = specialization.CreateStructuredObject( monitor );
                // If we failed to create an instance, we ensure that an error is logged and
                // continue the process.
                if( theObject == null )
                {
                    monitor.Error( $"Unable to create an instance of '{pathTypes[pathTypes.Count - 1].RealObjectType.Type.FullName}'." );
                    continue;
                }
                // Finalize configuration by soliciting IStObjStructuralConfigurator.
                // It is important here to go top-down since specialized configuration 
                // should override more general ones.
                // Note that this works because we do NOT offer any access to Specialization 
                // in IStObjMutableItem. We offer an access to the Generalization (it is configured) and can help
                // target the root of a specialization path (typically to set ConstructParametersAboveRoot).
                Debug.Assert( typeof( IStObjMutableItem ).GetProperty( "Specialization" ) == null );
                MutableItem generalization = pathTypes[0];
                MutableItem? m = generalization;
                do
                {
                    m.ConfigureTopDown( monitor, generalization );
                    if( _configurator != null ) _configurator.Configure( monitor, m );
                }
                while( (m = m.Specialization) != null );
            }
            return nbItems;
        }
    }

}<|MERGE_RESOLUTION|>--- conflicted
+++ resolved
@@ -17,16 +17,6 @@
         readonly CKTypeCollector _cc;
         readonly IStObjStructuralConfigurator? _configurator;
         readonly IStObjValueResolver? _valueResolver;
-<<<<<<< HEAD
-=======
-
-        /// <summary>
-        /// No _ prefix to ease the merge and cherry picks into refactored branch "poco-refactoring"
-        /// where the monitor uses regular parameter injection.
-        /// </summary>
-        readonly IActivityMonitor monitor;
-
->>>>>>> 39d614b8
         readonly DynamicAssembly _tempAssembly;
         readonly bool _traceDepencySorterInput;
         readonly bool _traceDepencySorterOutput;
@@ -56,20 +46,11 @@
                                IStObjValueResolver? valueResolver = null,
                                IEnumerable<string>? names = null )
         {
-<<<<<<< HEAD
             _errorEntries = new List<string>();
             _tempAssembly = new DynamicAssembly();
             Func<IActivityMonitor, Type, bool>? tFilter = null;
             if( typeFilter != null ) tFilter = typeFilter.TypeFilter;
             _cc = new CKTypeCollector( serviceProvider, _tempAssembly, tFilter, names );
-=======
-            Throw.CheckNotNullArgument( monitor );
-            this.monitor = monitor;
-            _tempAssembly = new DynamicAssembly();
-            Func<IActivityMonitor, Type, bool>? tFilter = null;
-            if( typeFilter != null ) tFilter = typeFilter.TypeFilter;
-            _cc = new CKTypeCollector( this.monitor, serviceProvider, _tempAssembly, tFilter, names );
->>>>>>> 39d614b8
             _configurator = configurator;
             _valueResolver = valueResolver;
             _traceDepencySorterInput = traceDependencySorterInput;
@@ -108,11 +89,7 @@
             if( !_wellKnownServiceKindRegistered ) AddWellKnownServices( monitor );
             if( _cc.RegisteredTypeCount > 0 )
             {
-<<<<<<< HEAD
                 Throw.InvalidOperationException( $"Setting external AutoService kind must be done before registering types (there is already {_cc.RegisteredTypeCount} registered types)." );
-=======
-                monitor.Error( $"Setting external AutoService kind must be done before registering types (there is already {_cc.RegisteredTypeCount} registered types)." );
->>>>>>> 39d614b8
             }
             else if( _cc.KindDetector.SetAutoServiceKind( monitor, type, kind ) != null )
             {
@@ -133,17 +110,8 @@
         /// <returns>True on success, false on error (logged into <paramref name="monitor"/>).</returns>
         public bool SetEndpointScopedService( IActivityMonitor monitor, Type serviceType, Type endpointDefinition )
         {
-<<<<<<< HEAD
-            using var errorTracker = monitor.OnError( _errorEntries.Add );
-            return _cc.KindDetector.SetEndpointServiceAvailability( monitor, serviceType, endpointDefinition );
-=======
-            if( _cc.KindDetector.SetEndpointScopedService( monitor, serviceType, endpointDefinition ) )
-            {
-                return true;
-            }
-            ++_registerFatalOrErrorCount;
-            return false;
->>>>>>> 39d614b8
+            using var errorTracker = monitor.OnError( _errorEntries.Add );
+            return _cc.KindDetector.SetEndpointScopedService( monitor, serviceType, endpointDefinition );
         }
 
         /// <summary>
@@ -159,20 +127,8 @@
         /// <returns>True on success, false on error (logged into <paramref name="monitor"/>).</returns>
         public bool SetEndpointSingletonService( IActivityMonitor monitor, Type serviceType, Type endpointDefinition, Type? ownerEndpointDefinition )
         {
-<<<<<<< HEAD
-            using var errorTracker = monitor.OnError( _errorEntries.Add );
-            return _cc.KindDetector.SetEndpointSingletonServiceOwner( monitor, serviceType, endpointDefinition, exclusiveEndpoint );
-        }
-
-        /// <summary>
-=======
-            if( _cc.KindDetector.SetEndpointSingletonService( monitor, serviceType, endpointDefinition, ownerEndpointDefinition ) )
->>>>>>> 39d614b8
-            {
-                return true;
-            }
-            ++_registerFatalOrErrorCount;
-            return false;
+            using var errorTracker = monitor.OnError( _errorEntries.Add );
+            return _cc.KindDetector.SetEndpointSingletonService( monitor, serviceType, endpointDefinition, exclusiveEndpoint );
         }
 
         /// <summary>
@@ -201,10 +157,6 @@
                 monitor.Warn( $"Type name '{typeName}' not found. It is ignored (SetAutoServiceKind: {kind})." );
                 return true;
             }
-<<<<<<< HEAD
-=======
-            ++_registerFatalOrErrorCount;
->>>>>>> 39d614b8
             monitor.Error( $"Unable to resolve expected type named '{typeName}' (SetAutoServiceKind: {kind})." );
             return false;
         }
@@ -222,10 +174,6 @@
             if( !_wellKnownServiceKindRegistered ) AddWellKnownServices( monitor );
             Throw.CheckNotNullArgument( assemblyNames );
             int totalRegistered = 0;
-<<<<<<< HEAD
-=======
-            using( monitor.OnError( () => ++_registerFatalOrErrorCount ) )
->>>>>>> 39d614b8
             using( monitor.OpenTrace( $"Registering {assemblyNames.Count} assemblies." ) )
             {
                 foreach( var one in assemblyNames )
@@ -249,19 +197,11 @@
                             // only once.
                             foreach( var eA in a.GetCustomAttributes<EndpointScopedServiceTypeAttribute>() )
                             {
-<<<<<<< HEAD
-                                SetEndpointServiceAvailability( monitor, eA.ServiceType, eA.EndpointDefinition );
-=======
                                 SetEndpointScopedService( monitor, eA.ServiceType, eA.EndpointDefinition );
->>>>>>> 39d614b8
                             }
                             foreach( var eA in a.GetCustomAttributes<EndpointSingletonServiceTypeAttribute>() )
                             {
-<<<<<<< HEAD
-                                SetEndpointSingletonServiceOwner( monitor, eA.ServiceType, eA.EndpointDefinition, eA.ExclusiveEndpoint );
-=======
                                 SetEndpointSingletonService( monitor, eA.ServiceType, eA.EndpointDefinition, eA.Owner );
->>>>>>> 39d614b8
                             }
                             int nbAlready = _cc.RegisteredTypeCount;
                             _cc.RegisterTypes( monitor, a.GetTypes() );
@@ -282,7 +222,6 @@
         /// <param name="t">Type to register. Must not be null.</param>
         public void RegisterType( IActivityMonitor monitor, Type t )
         {
-<<<<<<< HEAD
             using var errorTracker = monitor.OnError( _errorEntries.Add );
             if( !_wellKnownServiceKindRegistered ) AddWellKnownServices( monitor );
             try
@@ -292,18 +231,6 @@
             catch( Exception ex )
             {
                 monitor.Error( $"While registering type '{t.AssemblyQualifiedName}'.", ex );
-=======
-            using( monitor.OnError( () => ++_registerFatalOrErrorCount ) )
-            {
-                try
-                {
-                    _cc.RegisterType( t );
-                }
-                catch( Exception ex )
-                {
-                    monitor.Error( $"While registering type '{t.AssemblyQualifiedName}'.", ex );
-                }
->>>>>>> 39d614b8
             }
         }
 
@@ -354,18 +281,10 @@
             if( count == 0 ) return;
             if( defineExternalCall && _cc.RegisteredTypeCount > 0 )
             {
-<<<<<<< HEAD
-=======
-                ++_registerFatalOrErrorCount;
->>>>>>> 39d614b8
                 monitor.Error( $"External definition lifetime, cardinality or Front services must be done before registering types (there is already {_cc.RegisteredTypeCount} registered types)." );
             }
             else
             {
-<<<<<<< HEAD
-=======
-                using( monitor.OnError( () => ++_registerFatalOrErrorCount ) )
->>>>>>> 39d614b8
                 using( monitor.OpenTrace( $"{registrationType}: handling {count} type(s)." ) )
                 {
                     try
@@ -413,12 +332,8 @@
                 _cc.RegisterClass( monitor, typeof( EndpointTypeManager ) );
                 _cc.RegisterClass( monitor, typeof( DefaultEndpointDefinition ) );
 
-<<<<<<< HEAD
+                EndpointResult? endpoints = null;
                 var (typeResult, orderedItems, buildValueCollector) = CreateTypeAndObjectResults( monitor );
-=======
-                EndpointResult? endpoints = null;
-                var (typeResult, orderedItems, buildValueCollector) = CreateTypeAndObjectResults();
->>>>>>> 39d614b8
                 if( orderedItems != null )
                 {
                     // This is far from elegant but simplifies the engine object model:
@@ -427,9 +342,6 @@
                     // But this would be a massive refactoring and this internal mutable state is, to be honest,
                     // quite convenient!
                     typeResult.SetFinalOrderedResults( orderedItems );
-<<<<<<< HEAD
-                    if( !RegisterServices( monitor, typeResult ) )
-=======
                     // Now that Real objects and core AutoServices are settled, creates the EndpointResult.
                     // This doesn't need the full auto service resolution so we have the choice to do it before
                     // or after services finalization.
@@ -440,8 +352,7 @@
                             endpoints = EndpointResult.Create( monitor, typeResult.RealObjects.EngineMap, typeResult.Endpoints );
                         }
                     }
-                    if( !ServiceFinalHandling( typeResult ) )
->>>>>>> 39d614b8
+                    if( !ServiceFinalHandling( monitor, typeResult ) )
                     {
                         // Setting the valueCollector to null indicates the error to the StObjCollectorResult.
                         buildValueCollector = null;
@@ -464,33 +375,19 @@
                 CKTypeCollectorResult typeResult;
                 using( monitor.OpenInfo( "Initializing object graph." ) )
                 {
-<<<<<<< HEAD
-                    using( monitor.OpenInfo( "Collecting Real Objects, Services, Type structure and Poco." ) )
+                    using( monitor.OpenInfo( "Collecting Real Objects, Services, Endpoints and Poco." ) )
                     {
                         typeResult = _cc.GetResult( monitor );
                         typeResult.LogErrorAndWarnings( monitor );
                     }
-                    if( error || typeResult.HasFatalError ) return (typeResult, null, null);
-                    Debug.Assert( _tempAssembly.GetPocoDirectory() != null, "PocoSupportResult has been successfully computed since CKTypeCollector.GetResult() succeeded." );
-                    using( monitor.OpenInfo( "Creating final objects and configuring items." ) )
-                    {
-                        int nbItems = ConfigureMutableItems( monitor, typeResult.RealObjects );
-                        monitor.CloseGroup( $"{nbItems} items configured." );
-=======
-                    using( monitor.OpenInfo( "Collecting Real Objects, Services, Endpoints and Poco." ) )
-                    {
-                        typeResult = _cc.GetResult();
-                        typeResult.LogErrorAndWarnings( monitor );
-                    }
                     if( !error && !typeResult.HasFatalError )
                     {
-                        Debug.Assert( _tempAssembly.GetPocoSupportResult() != null, "PocoSupportResult has been successfully computed since CKTypeCollector.GetResult() succeeded." );
+                        Debug.Assert( _tempAssembly.GetPocoDirectory() != null, "PocoSupportResult has been successfully computed since CKTypeCollector.GetResult() succeeded." );
                         using( monitor.OpenInfo( "Creating final objects and configuring items." ) )
                         {
-                            int nbItems = ConfigureMutableItems( typeResult.RealObjects );
+                            int nbItems = ConfigureMutableItems( monitor, typeResult.RealObjects );
                             monitor.CloseGroup( $"{nbItems} items configured." );
                         }
->>>>>>> 39d614b8
                     }
                 }
                 if( error ) return (typeResult, null, null); 
