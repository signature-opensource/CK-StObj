--- conflicted
+++ resolved
@@ -110,11 +110,7 @@
             {
                 _monitor.Error( $"Setting external AutoService kind must be done before registering types (there is already {_cc.RegisteredTypeCount} registered types)." );
             }
-<<<<<<< HEAD
-            else if( _cc.CKTypeKindDetector.SetAutoServiceKind( _monitor, type, kind ) != null )
-=======
             else if( _cc.KindDetector.SetAutoServiceKind( _monitor, type, kind ) != null )
->>>>>>> 963d6554
             {
                  return true;
             }
