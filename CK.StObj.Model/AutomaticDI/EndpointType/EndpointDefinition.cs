--- conflicted
+++ resolved
@@ -11,8 +11,6 @@
     [CKTypeDefiner]
     public abstract class EndpointDefinition : IRealObject
     {
-<<<<<<< HEAD
-=======
         /// <summary>
         /// Gets this endpoint name.
         /// This is automatically implemented.
@@ -30,8 +28,6 @@
         /// This is automatically implemented.
         /// </summary>
         public abstract IReadOnlyList<Type> SingletonServices { get; }
-
->>>>>>> 11a2c1d2
     }
 
 }