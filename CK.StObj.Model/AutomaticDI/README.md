# Automatic DI

This folder contains types that will eventually be defined in CK.Core.
"Front/Process context" for services and marshalling is not finalized yet: we should be able to model
"endpoint adherence" of front services (there's more than one endpoint) and marshaller may not be able to work across
all contexts.

CK.Core defines: IRealObject, IAutoService, IScopedAutoService, ISingletonAutoService, IsMultipleAttribute, ReplaceAutoServiceAttribute,
CKTypeDefinerAttribute and CKTypeSuperDefinerAttribute.

See https://github.com/Invenietis/CK-Core/tree/develop/CK.Core/AutomaticDI

## The "Endpoint" DI roots

The notion of "IEndpointService singleton" doesn't currently exist (may 2323)... I've always considered
"Endpoint services" to necessarily be scoped dependencies. That was a mistake (an overlook).
One of the first idea was to hook the service resolution with a configurable scoped service:

```csharp
[IsMultiple]
public interface IEndpointServiceResolver : ISingletonAutoService
{
    object? GetService( IServiceProvider scope, Type serviceType );
}

public sealed class ServiceHook : IScopedAutoService
{
    readonly IServiceProvider _scoped;
    IEndpointServiceResolver? _resolver;
    readonly Dictionary<Type, object?> _resolved;

    public ServiceHook( IServiceProvider scoped )
    {
        _resolved = new Dictionary<Type, object?>();
        _scoped = scoped;
    }

    public void SetResolver( IEndpointServiceResolver resolver )
    {
        Throw.CheckState( _resolver == null );
        _resolver = resolver;
    }

    public object? GetService( Type t )
    {
        Throw.CheckState( _resolver != null );
        if( !_resolved.TryGetValue( t, out object? o ) )
        {
           o = _resolver.GetService( _scoped, t );
           _resolved.Add( t, o );
           return o;
        }
    }
}
```
We cannot register a "IEndpointService singleton" as a singleton and resolves it through from a scoped hook
because of an optimization in the .Net Core DI where registered singleton are directly resolved to the root
(resolving from the requesting scope is short-circuited). To be able to hook the resolution we must register them as
Scoped. But by doing this, they are no more singletons. Anyway, this simply cannot work at all.

It seems that we need either:
- A more powerful DI engine (Autofac) and use its capabilities but it comes with a fair amount of complexities
  (which is perfectly normal) and requires hooks to be setup to be integrated with the "Conformant DI".
- Continue to use the Conformant DI but take more control on it.

Our need is NOT a multi-tenant management (like Orchard does). Our application is ONE application, an homogeneous
Party that interacts with other parties. The DI we need is about Endpoints that connect the Application to the external
world. We also want "Dynamic Endpoint" (endpoints can appear and disappear dynamically).
What we have so far:
- A Endpoint always creates a Scope to do its job (this is what does ASPNet for each HTTP request).
- There is no issue about regular scoped services and regular singletons (true singletons) but we would like
  to hide some services for some endpoints: not all the services must (and even can) be available from all the endpoints
  (think to the awful AsyncLocal-is-evil `IHttpContextAccessor`). This "hiding" is not per endpoint instance but per endpoint type:
     - A MQTT endpoint on port 51634 must provide the same "MQTTAccessChecker" or "MQTTMessageStore" singletons as the
       one on the port 6871.
     - All MQTT endpoint must see the same singletons instances and have access to the same set of service types, including the
       scoped ones. For the scoped services, it is the responsibility of the endpoint to provide potentially configured
       service instances based on its configuration and/or the external world it is dealing with (a `IMQTTCallerInfo` scoped
       service can expose a RemoteAddress property for instance).
- The "EndpointType" is a perfect candidate to be a IRealObject that can expose the IServiceProvider that must be used
  by any of its endpoint instance (so that a Scope can be created from it).

If we follow this path, we reuse the Microsoft DI container (primarily for its Scope management). The issue now is to
handle the configuration of these DI container and/vs. the "global/primary DI" that .Net Core hosts uses.

Currently, any IRealObject can have a 'void ConfigureServices( StObjContextRoot.ServiceRegister, ... )' method that
enables real objects to configure the DI (registering new services, configuring things, etc.) based on any number
of parameters that can be any other real objects and/or startup services previously registered.

This is all about configuring the "global/primary DI" to allow standard .Net applications to work seamlessly with
the Automatic DI. Here, we need to:
 - Preserve this as much as possible, except that EndpointType specific services should not be registered in it.
 - Setup EndpointType DI containers with their specific types and all the common ones.

The "Global DI" build is currently out of our control (to avoid the required use of IServiceProviderFactory) and
this is a good thing. If we want to minimize the changes here, we must at least find a way to "tag" the services
that are bound to the regular .Net Core endpoint (often the "WebEndpoint") to not register them in the other endpoint's
containers. For the "Web", these are the services that ultimately depend on the HTTP layer and not too many are like this.

Currently (may 2023), IsEndpointService can be set externally (SetAutoServiceKind and by configuration). The
IsEndpointService semantics must be changed a little bit: it doesn't imply a Scope lifetime anymore (but still
implies the IsFrontProcess service for the future "marshalling" capability).

When a service is marked as a IsEndpointService, it means that we know what it is, we know that it has an
adherence to some specific aspects of the system... Is it enough to orchestrate the whole thing?

- If it is a scoped service, it is up to a EndPointType to claim that it handles it: this is
  an opt-in, explicit, statement (by attribute certainly) since it will have to register a way to instantiate the
  scoped service from its own container.
- If it is a singleton, it must be the same instance if other endpoints also want/need to support it. This can
  be the one of the Global DI or must be shared between the EndpointTypes that want it and not appear in the
  Global DI.

The idea of the process should look like:
- During the static type analysis, we collect all the existing EndPointType.
- A EndpointType must claim any "specific" endpoint service it handles. Let's do this with a (AllowMultiple) attribute:
    [SpecificEndpointService( Type t )]
    This states that endpoint instances will be able to provide the t service AND that this type is specific
    (but not exclusive) to the EndpointType.
    Two different endpoint can claim to support the same "specific" endpoint service type (if exclusivity must be
    supported, it will be rather easy but we don't need it here).
- We use this opt-in claim to flag all the services with at least one such "Specific" declaration: these services
  must disappear from the "Global DI".
- When we AddStObjMap/AddCKDatabase, we remove any ServiceDescriptor with a "specific type" from the ServiceCollection:
  the Global DI won't be able to resolve these types.

We must now consider the EndpointType container initialization. To rely/reuse the Conformant DI infrastructure, we must
reason only in terms of ServiceCollection configuration. Each container will be obtained through the BuildServiceProvider()
method: once built, the container is sealed, it cannot be altered.

A EndpointType container must be able to return singletons:
 - from the global DI if the type is not a IsEndPointService or is a IsEndPointService that is not "specific".
 - from a shared container for IsEndPointService that is not exclusive to the endpoint.
 - from its own container otherwise.

And scoped services:
 - These are "parametrized services". Their parametrization can come from the endpoint instance (a "EndpointAddress" property)
   or from a more dynamic context (a "CallerAddress" from one of the many connections that the endpoint is managing).

Actually, singletons are also "parametrized" by the EndpointType itself and this raises a question about a singleton shared 
by 2 or more endpoints: somehow, the one who's in charge of its initialization "wins", the other ones have nothing to say about
the properties/configuration of the service (necessarily stable because it's a singleton). This is problematic: we cannot
trust the developer to ensure the coherency of different singleton initialization, it must be the same "by design", initialized
by one and only one EndpointType. Following this path leads to a simple conclusion: the "Global DI" is a container like the
others, nothing makes it "special" or more "global" than any EndpointType's container. However, if the "WebEndpointType" exists,
it is unfortunately not exactly the same as the other ones because its container is managed "above", by the application host
(should it be named "HostEndpointType"?) and it's configuration (the ServiceCollection that has been configured by Startup
methods) is the basis of the other ones.

Should we model this "HostEndpointType" ("DefaultEndpointType" may be a better name)? Or should we keep the idea described above
that considers the DefaultEndpointType's "specific" services to be by default the services that are not marked with the
<<<<<<< HEAD
 [SpecificEndpointService( Type t )]` attribute on any other EndpointType?
If we model it, it must expose its final ServiceProvider like the others. It means that there must be some code somewhere
that sets the host's final service provider on it. Unfortunately, there's no "OnContainerBuilt" event or hook exposed by
.Net Core DI and using a IHostedService is not really an option since even if StartAsync is called right after the container
=======
[SpecificEndpointService( Type t )]` attribute on any other EndpointType?
If we model it, it must expose its final ServiceProvider like the others. It means that there must be some code somewhere
that sets the host's final service provider on it. Unfortunately, there's no "OnContainerBuilt" event or hook exposed by
.Net Core DI and using a IHostedService is not a perfect option since even if StartAsync is called right after the container
>>>>>>> 33ca7ff6
initialization there is no ordering constraints. It seems that we cannot model it, its handling must be specific.

BUT! A EndpointType must be able to configure its container to resolve a singleton from the global DI container
with something like that:
```csharp
<<<<<<< HEAD
myContainerBuilder.AddSingleton( typeof( ICommonSingleton ), _theGlobalDI.GetService( typeof( ICommonSingleton ) ) );
=======
myContainerBuilder.AddSingleton( typeof( ICommonSingleton ), _ => _theGlobalDI.GetService( typeof( ICommonSingleton ) ) );
>>>>>>> 33ca7ff6
```
This means that EndpointType must have access to the global DI before being able to resolve even a common singleton. EndpointTypes
are IRealObject, their constructor have no parameters. We need a singleton service to capture the global DI container (in its constructor)
and the instantiation of this service must be triggered by someone: we are stuck with the `IHostedService` execution to initialize the
EndpointTypes, we have no choice... So, we *can* model the "DefaultEndpointType". If we do model it, it can describe its own specific
endpoint services (like `IAuthenticationService` that requires a `HttpContext` to do its job), de facto removing it from the set of
services of any other EndpointType.

BUT (again)! This `IAuthenticationService` must be preempted by the DefaultEndpointType only if it exists, if the host is a web
application. This would require a "late binding" approach of these services (based on the Assembly Qualified Name of the type,
similar to the configuration of AutoServiceKind for well known external services) that must be as exhaustive as possible.
This doesn't seem sustainable. We can change how a "specific endpoint service" is tied to its EndpointType and be more powerful
(and may be more explicit): with one attribute on the service type itself `[EndpointService( Type endpointType )]` and one assembly
<<<<<<< HEAD
attribute `[assembly:EndpointService( Type serviceType, Type endpointType )]` we reverse the declaration and use strong type
=======
attribute `[assembly:EndpointServiceType( Type serviceType, Type endpointType )]` we reverse the declaration and use strong type
>>>>>>> 33ca7ff6
to declare the association.

One can take this opportunity to add a `bool exclusiveEndpoint` to the attribute parameters to prevent any service sharing
when it doesn't make sense for the service to be available in any other EndpointType. When `exclusiveEndpoint` is false,
we are left with an important issue: a "shared singleton" must be initialized by one and only one EndpointService, the others
may reuse/expose it but it should come from a single *Owner* container. We can express this by refining the attributes:
- `[EndpointServiceImplementation( Type endpointType, bool exclusiveEndpoint )]`
<<<<<<< HEAD
   and `[assembly:EndpointServiceImplementation( Type serviceType, Type endpointType, bool exclusiveEndpoint )]`.
   These attributes specify the single owner/creator of the service.

But the notion of ownership (and the `exclusiveEndpoint` for sharing or not) only applies to singletons. They'd better be named:
- `[EndpointSingletonServiceImplementation( Type endpointType, bool exclusiveEndpoint )]`
   and `[assembly:EndpointSingletonServiceImplementation( Type serviceType, Type endpointType, bool exclusiveEndpoint )]`.
=======
   and `[assembly:EndpointServiceTypeImplementation( Type serviceType, Type endpointType, bool exclusiveEndpoint )]`.
   These attributes specify the single owner/creator of the service.

But the notion of ownership (and the `exclusiveEndpoint` for sharing or not) only applies to singletons. They'd better be named:
- `[EndpointSingletonServiceOwner( Type endpointType, bool exclusiveEndpoint )]`
   and `[assembly:EndpointSingletonServiceTypeOwner( Type serviceType, Type endpointType, bool exclusiveEndpoint )]`.
>>>>>>> 33ca7ff6

The assembly attribute may seem useless however it is required to define: `IAuthenticationService` -> DefaultEndPointType association.
In practice, this assembly attribute will be used for the DefaultEndPointType, but it doesn't cost much to keep it as-is.

Scoped services have no "shareability" issue, so why do we care about tying a service to one (or more) EndpointType?
Because we want to be able to reason about the services for 2 different reasons:
- We want to "frame the developer's work", to detect inconsistencies and errors as early and as automatically as possible.
- If we precisely know the set of services that is supported by a endpoint, then we can check the availability of a command
  handler or any other methods and/or service for the endpoint at setup time. For Cris, this enables us to compute the exact
  set of commands that a endpoint supports. (We can even imagine automatically selecting a constructor or a method based on
  its signature but this may be weird).

To reason about services, we do need `[EndpointServiceAvailability( Type endpointType )]` and
<<<<<<< HEAD
`[assembly:EndpointServiceAvailability( Type serviceType, Type endpointType )`. The good news is that they apply
=======
`[assembly:EndpointServiceTypeAvailability( Type serviceType, Type endpointType )`. The good news is that they apply
>>>>>>> 33ca7ff6
to singletons and scoped services: we don't need more. It is important to understand at this point that any "regular"
service (that is not tied to an EndPointType) be it singleton or scoped MUST be available from all the endpoints.
If it is not, then its a bug that must be corrected by:
- Declaring it to be available in the DefaultEndpointType (this tags the service to be IsEndpointService).
- Declaring it to be available in any EndpointType that can expose it (and do the job of actually supporting it in
  every existing EndpointType).

<<<<<<< HEAD
=======
__Remark__: A singleton marked with one or more `EndpointServiceAvailability` and no `EndpointSingletonServiceOwner`
is an error. This breaks the `IAutoService` magic that automatically computes the lifetime based on the dependencies
but this limitation concerns only singleton endpoint services. Endpoint is an "advanced" concept: one won't implement an
EndPoint every day and defining a service for an endpoint is a special task.

>>>>>>> 33ca7ff6
All this implies a refactoring of the static type analysis so that a class or an interface is associated to 0 or more
EndpointType, the IsEndpointService bit flag is now derived from the emptiness of this set.

Thanks to this, any assembly that is tied to a "host capability" can participate in these associations. The CK.AspNet.Auth
assembly for instance can declare the `IAuthenticationService` to be a endpoint specific (and exclusive!) service of the
DefaultEndpointType.

It is the service that now claims to be tied to a EndpointType. When it is the DefaultEndpointType we cannot do much, but
for the other ones, we may now check that they really support it: ensuring at setup time that the System is coherent is
an important aspect of the Automatic DI. To do this, the fact that a EndpointType handles a service type must be discoverable
by reflection. A simple `[EndpointServices( params Type[] types )]` on the specialized EndpointType should be enough.

It is now time to better describe how a EndpointType does its magic. Because of the required use of `IHostedService.StartAsync`
as the "OnContainerBuild" hook, everything starts (at runtime) with the singleton Auto service `EndpointTypeManager` that captures
the global DI container and the DefaultEndpointType real object instance through its constructor and is a `IHostedService` with
a no-op StartSync method: the constructor is enough (we don't need an sync context here), the hosted service is only here to trigger
the type resolution from the global DI container. The `EndpointTypeManager` constructor calls an internal `SetGlobalContainer( IServiceProvider )`
method on the DefaultEndpointType that memorizes the global container as its own one and relays the call to all the other
existing EndpointType that can now use the global one to do their job... and we are done.

What?!  
-
Of course, this is the only the final runtime part. The real (and hard) work has been done before.
Before that, our "BeforeContainerBuild" hook on the IStObjMap has been called by the AddStObjMap
extension method and has provided the global `IServiceCollection` to all the EndpointType instances.
The EndpointType instances have used it to build their own `IServiceCollection` and build their own
container. The global `IServiceCollection` is then cleaned up of all the specific endpoint services
and returns to the host that will build the final global container... and we are done.

Yes, except that before the "build their own `IServiceCollection`" step can be executed, it's code has
been generated by the setup based on the static type analysis.


<|MERGE_RESOLUTION|>--- conflicted
+++ resolved
@@ -149,27 +149,16 @@
 
 Should we model this "HostEndpointType" ("DefaultEndpointType" may be a better name)? Or should we keep the idea described above
 that considers the DefaultEndpointType's "specific" services to be by default the services that are not marked with the
-<<<<<<< HEAD
- [SpecificEndpointService( Type t )]` attribute on any other EndpointType?
-If we model it, it must expose its final ServiceProvider like the others. It means that there must be some code somewhere
-that sets the host's final service provider on it. Unfortunately, there's no "OnContainerBuilt" event or hook exposed by
-.Net Core DI and using a IHostedService is not really an option since even if StartAsync is called right after the container
-=======
 [SpecificEndpointService( Type t )]` attribute on any other EndpointType?
 If we model it, it must expose its final ServiceProvider like the others. It means that there must be some code somewhere
 that sets the host's final service provider on it. Unfortunately, there's no "OnContainerBuilt" event or hook exposed by
 .Net Core DI and using a IHostedService is not a perfect option since even if StartAsync is called right after the container
->>>>>>> 33ca7ff6
 initialization there is no ordering constraints. It seems that we cannot model it, its handling must be specific.
 
 BUT! A EndpointType must be able to configure its container to resolve a singleton from the global DI container
 with something like that:
 ```csharp
-<<<<<<< HEAD
-myContainerBuilder.AddSingleton( typeof( ICommonSingleton ), _theGlobalDI.GetService( typeof( ICommonSingleton ) ) );
-=======
 myContainerBuilder.AddSingleton( typeof( ICommonSingleton ), _ => _theGlobalDI.GetService( typeof( ICommonSingleton ) ) );
->>>>>>> 33ca7ff6
 ```
 This means that EndpointType must have access to the global DI before being able to resolve even a common singleton. EndpointTypes
 are IRealObject, their constructor have no parameters. We need a singleton service to capture the global DI container (in its constructor)
@@ -183,11 +172,7 @@
 similar to the configuration of AutoServiceKind for well known external services) that must be as exhaustive as possible.
 This doesn't seem sustainable. We can change how a "specific endpoint service" is tied to its EndpointType and be more powerful
 (and may be more explicit): with one attribute on the service type itself `[EndpointService( Type endpointType )]` and one assembly
-<<<<<<< HEAD
-attribute `[assembly:EndpointService( Type serviceType, Type endpointType )]` we reverse the declaration and use strong type
-=======
 attribute `[assembly:EndpointServiceType( Type serviceType, Type endpointType )]` we reverse the declaration and use strong type
->>>>>>> 33ca7ff6
 to declare the association.
 
 One can take this opportunity to add a `bool exclusiveEndpoint` to the attribute parameters to prevent any service sharing
@@ -195,21 +180,12 @@
 we are left with an important issue: a "shared singleton" must be initialized by one and only one EndpointService, the others
 may reuse/expose it but it should come from a single *Owner* container. We can express this by refining the attributes:
 - `[EndpointServiceImplementation( Type endpointType, bool exclusiveEndpoint )]`
-<<<<<<< HEAD
-   and `[assembly:EndpointServiceImplementation( Type serviceType, Type endpointType, bool exclusiveEndpoint )]`.
-   These attributes specify the single owner/creator of the service.
-
-But the notion of ownership (and the `exclusiveEndpoint` for sharing or not) only applies to singletons. They'd better be named:
-- `[EndpointSingletonServiceImplementation( Type endpointType, bool exclusiveEndpoint )]`
-   and `[assembly:EndpointSingletonServiceImplementation( Type serviceType, Type endpointType, bool exclusiveEndpoint )]`.
-=======
    and `[assembly:EndpointServiceTypeImplementation( Type serviceType, Type endpointType, bool exclusiveEndpoint )]`.
    These attributes specify the single owner/creator of the service.
 
 But the notion of ownership (and the `exclusiveEndpoint` for sharing or not) only applies to singletons. They'd better be named:
 - `[EndpointSingletonServiceOwner( Type endpointType, bool exclusiveEndpoint )]`
    and `[assembly:EndpointSingletonServiceTypeOwner( Type serviceType, Type endpointType, bool exclusiveEndpoint )]`.
->>>>>>> 33ca7ff6
 
 The assembly attribute may seem useless however it is required to define: `IAuthenticationService` -> DefaultEndPointType association.
 In practice, this assembly attribute will be used for the DefaultEndPointType, but it doesn't cost much to keep it as-is.
@@ -223,11 +199,7 @@
   its signature but this may be weird).
 
 To reason about services, we do need `[EndpointServiceAvailability( Type endpointType )]` and
-<<<<<<< HEAD
-`[assembly:EndpointServiceAvailability( Type serviceType, Type endpointType )`. The good news is that they apply
-=======
 `[assembly:EndpointServiceTypeAvailability( Type serviceType, Type endpointType )`. The good news is that they apply
->>>>>>> 33ca7ff6
 to singletons and scoped services: we don't need more. It is important to understand at this point that any "regular"
 service (that is not tied to an EndPointType) be it singleton or scoped MUST be available from all the endpoints.
 If it is not, then its a bug that must be corrected by:
@@ -235,14 +207,11 @@
 - Declaring it to be available in any EndpointType that can expose it (and do the job of actually supporting it in
   every existing EndpointType).
 
-<<<<<<< HEAD
-=======
 __Remark__: A singleton marked with one or more `EndpointServiceAvailability` and no `EndpointSingletonServiceOwner`
 is an error. This breaks the `IAutoService` magic that automatically computes the lifetime based on the dependencies
 but this limitation concerns only singleton endpoint services. Endpoint is an "advanced" concept: one won't implement an
 EndPoint every day and defining a service for an endpoint is a special task.
 
->>>>>>> 33ca7ff6
 All this implies a refactoring of the static type analysis so that a class or an interface is associated to 0 or more
 EndpointType, the IsEndpointService bit flag is now derived from the emptiness of this set.
 
