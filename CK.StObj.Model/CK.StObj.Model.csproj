<Project Sdk="Microsoft.NET.Sdk">
  <PropertyGroup>
    <TargetFrameworks>net6.0</TargetFrameworks>
    <Nullable>enable</Nullable>
    <Description>
      Minimalist model with attributes, interfaces and basic objects that define StObj (Real Objects), Automatic DI configuration and enables Source Code Generation across multiple projects.
      Main Types are: IAutoService, IRealObject, IPoco, CKTypeDefinerAttributes, IStObjMap, StObjContextRoot.
    </Description>
  </PropertyGroup>
  <ItemGroup>
    <PackageReference Include="CSemVer" Version="11.0.0" />
    <PackageReference Include="CK.ActivityMonitor.SimpleSender" Version="18.0.1--0030-develop" />
<<<<<<< HEAD
    <PackageReference Include="Microsoft.Extensions.DependencyInjection.Abstractions" Version="6.0.0" />
    <PackageReference Include="OneOf" Version="3.0.223" />
=======
    <PackageReference Include="Microsoft.Extensions.DependencyInjection" Version="6.0.0" />
>>>>>>> b32eb619
    <PackageReference Include="Microsoft.Extensions.Hosting.Abstractions" Version="6.0.0" />
  </ItemGroup>

  <ItemGroup>
    <Content Include="MSBuild/CK.StObj.Model.props">
      <Pack>true</Pack>
      <PackagePath>buildTransitive\CK.StObj.Model.props</PackagePath>
    </Content>
    <Content Include="MSBuild/CK.StObj.Model.targets">
      <Pack>true</Pack>
      <PackagePath>buildTransitive\CK.StObj.Model.targets</PackagePath>
    </Content>
  </ItemGroup>
  
</Project><|MERGE_RESOLUTION|>--- conflicted
+++ resolved
@@ -8,14 +8,10 @@
     </Description>
   </PropertyGroup>
   <ItemGroup>
-    <PackageReference Include="CSemVer" Version="11.0.0" />
+    <PackageReference Include="CSemVer" Version="11.0.1" />
     <PackageReference Include="CK.ActivityMonitor.SimpleSender" Version="18.0.1--0030-develop" />
-<<<<<<< HEAD
-    <PackageReference Include="Microsoft.Extensions.DependencyInjection.Abstractions" Version="6.0.0" />
+    <PackageReference Include="Microsoft.Extensions.DependencyInjection" Version="6.0.0" />
     <PackageReference Include="OneOf" Version="3.0.223" />
-=======
-    <PackageReference Include="Microsoft.Extensions.DependencyInjection" Version="6.0.0" />
->>>>>>> b32eb619
     <PackageReference Include="Microsoft.Extensions.Hosting.Abstractions" Version="6.0.0" />
   </ItemGroup>
 
