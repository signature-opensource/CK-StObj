--- conflicted
+++ resolved
@@ -5,6 +5,7 @@
 This is a SetupDependency of CK.StObj.Model that is dynamically resolved by CKSetup.
     </Description>
     <Nullable>enable</Nullable>
+    <LangVersion>11</LangVersion>
   </PropertyGroup>
   <ItemGroup>
     <Compile Remove="Poco\Json\**" />
@@ -13,15 +14,9 @@
   </ItemGroup>
   <ItemGroup>
     <ProjectReference Include="..\CK.StObj.Model\CK.StObj.Model.csproj" />
-<<<<<<< HEAD
-    <PackageReference Include="CK.CodeGen" Version="7.0.1--0032-develop" />
-    <PackageReference Include="CK.Setup.Dependency" Version="15.0.1--0025-develop" />
-=======
     <PackageReference Include="CK.CodeGen" Version="7.0.1--0039-develop" />
     <PackageReference Include="CK.Globalization" Version="0.0.0--04jei7h-develop" />
-    <PackageReference Include="CK.Reflection" Version="9.0.3--0036-develop" />
     <PackageReference Include="CK.Setup.Dependency" Version="15.0.1--0032-develop" />
->>>>>>> bcf77541
   </ItemGroup>
   <ItemGroup>
     <Folder Include="Properties\" />
