--- conflicted
+++ resolved
@@ -14,13 +14,8 @@
   </ItemGroup>
   <ItemGroup>
     <ProjectReference Include="..\CK.StObj.Model\CK.StObj.Model.csproj" />
-<<<<<<< HEAD
-    <PackageReference Include="CK.CodeGen" Version="8.0.0" />
-    <PackageReference Include="CK.Globalization" Version="0.1.1" />
-=======
     <PackageReference Include="CK.CodeGen" Version="8.0.1" />
     <PackageReference Include="CK.Globalization" Version="0.2.0" />
->>>>>>> 925280f9
     <PackageReference Include="CK.Reflection" Version="9.0.2" />
     <PackageReference Include="CK.Setup.Dependency" Version="16.0.1" />
   </ItemGroup>
