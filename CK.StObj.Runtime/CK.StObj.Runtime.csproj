<Project Sdk="Microsoft.NET.Sdk">
  <PropertyGroup>
    <TargetFramework>net6.0</TargetFramework>
    <Description>Facade for the CK.StObj.Engine that handles StObj implementation, Automatic DI resolution and Source Code generation.
This is a SetupDependency of CK.StObj.Model that is dynamically resolved by CKSetup.
    </Description>
    <Nullable>enable</Nullable>
  </PropertyGroup>
  <ItemGroup>
    <Compile Remove="Poco\Json\**" />
    <EmbeddedResource Remove="Poco\Json\**" />
    <None Remove="Poco\Json\**" />
  </ItemGroup>
  <ItemGroup>
    <ProjectReference Include="..\CK.StObj.Model\CK.StObj.Model.csproj" />
<<<<<<< HEAD
    <PackageReference Include="CK.CodeGen" Version="7.0.1--0021-develop" />
=======
    <PackageReference Include="CK.CodeGen" Version="7.0.1--0022-develop" />
    <PackageReference Include="CK.Reflection" Version="9.0.3--0036-develop" />
>>>>>>> 09f7d3f3
    <PackageReference Include="CK.Setup.Dependency" Version="15.0.1--0016-develop" />
  </ItemGroup>
  <ItemGroup>
    <Folder Include="Properties\" />
  </ItemGroup>
</Project><|MERGE_RESOLUTION|>--- conflicted
+++ resolved
@@ -13,12 +13,7 @@
   </ItemGroup>
   <ItemGroup>
     <ProjectReference Include="..\CK.StObj.Model\CK.StObj.Model.csproj" />
-<<<<<<< HEAD
-    <PackageReference Include="CK.CodeGen" Version="7.0.1--0021-develop" />
-=======
     <PackageReference Include="CK.CodeGen" Version="7.0.1--0022-develop" />
-    <PackageReference Include="CK.Reflection" Version="9.0.3--0036-develop" />
->>>>>>> 09f7d3f3
     <PackageReference Include="CK.Setup.Dependency" Version="15.0.1--0016-develop" />
   </ItemGroup>
   <ItemGroup>
