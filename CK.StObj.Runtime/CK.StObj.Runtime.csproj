<Project Sdk="Microsoft.NET.Sdk">
  <PropertyGroup>
    <TargetFramework>net6.0</TargetFramework>
    <Description>Facade for the CK.StObj.Engine that handles StObj implementation, Automatic DI resolution and Source Code generation.
This is a SetupDependency of CK.StObj.Model that is dynamically resolved by CKSetup.
    </Description>
    <Nullable>enable</Nullable>
  </PropertyGroup>
  <ItemGroup>
    <Compile Remove="Poco\Json\**" />
    <EmbeddedResource Remove="Poco\Json\**" />
    <None Remove="Poco\Json\**" />
  </ItemGroup>
  <ItemGroup>
    <ProjectReference Include="..\CK.StObj.Model\CK.StObj.Model.csproj" />
<<<<<<< HEAD
    <PackageReference Include="CK.CodeGen" Version="7.0.1--0026-develop" />
    <PackageReference Include="CK.Setup.Dependency" Version="15.0.1--0019-develop" />
=======
    <PackageReference Include="CK.CodeGen" Version="7.0.1--0032-develop" />
    <PackageReference Include="CK.Reflection" Version="9.0.3--0036-develop" />
    <PackageReference Include="CK.Setup.Dependency" Version="15.0.1--0025-develop" />
>>>>>>> 0985f7f0
  </ItemGroup>
  <ItemGroup>
    <Folder Include="Properties\" />
  </ItemGroup>
</Project><|MERGE_RESOLUTION|>--- conflicted
+++ resolved
@@ -13,14 +13,8 @@
   </ItemGroup>
   <ItemGroup>
     <ProjectReference Include="..\CK.StObj.Model\CK.StObj.Model.csproj" />
-<<<<<<< HEAD
-    <PackageReference Include="CK.CodeGen" Version="7.0.1--0026-develop" />
-    <PackageReference Include="CK.Setup.Dependency" Version="15.0.1--0019-develop" />
-=======
     <PackageReference Include="CK.CodeGen" Version="7.0.1--0032-develop" />
-    <PackageReference Include="CK.Reflection" Version="9.0.3--0036-develop" />
     <PackageReference Include="CK.Setup.Dependency" Version="15.0.1--0025-develop" />
->>>>>>> 0985f7f0
   </ItemGroup>
   <ItemGroup>
     <Folder Include="Properties\" />
