--- conflicted
+++ resolved
@@ -19,11 +19,5 @@
   <ItemGroup>
     <ProjectReference Include="..\..\CK.Testing.StObjEngine\CK.Testing.StObjEngine.csproj" />
   </ItemGroup>
-<<<<<<< HEAD
-  <ItemGroup>
-    <Folder Include="%24StObjGen\" />
-  </ItemGroup>
 
-=======
->>>>>>> 0c379dbc
 </Project>