--- conflicted
+++ resolved
@@ -29,10 +29,6 @@
         [Test]
         public void service_availability_does_not_propagate_through_inheritance()
         {
-<<<<<<< HEAD
-            var c = TestHelper.CreateStObjCollector( typeof( IEPService1 ), typeof( IEPService2 ) );
-            TestHelper.GetFailedResult( c, "Endpoint definition failed because: 'This type is an IAutoService. IAutoService Endpoint services cannot be altered.': Extending Endpoint service 'CK.StObj.Engine.Tests.DI.EndpointServiceExtensionTests+IEPService2' availability to 'AnotherEndpointDefinition' endpoint is not possible." );
-=======
             var c = TestHelper.CreateStObjCollector( typeof( AnotherEndpointDefinition ),
                                                      typeof( IEPService1 ),
                                                      typeof( IEPService2 ) );
@@ -45,7 +41,6 @@
 
             r.EndpointContexts[1].EndpointDefinition.ClassType.Should().Be( typeof( AnotherEndpointDefinition ) );
             r.EndpointContexts[1].ScopedServices.Should().HaveCount( 1 ).And.Contain( new[] { typeof( IEPService2 ) } );
->>>>>>> 39d614b8
         }
 
 
