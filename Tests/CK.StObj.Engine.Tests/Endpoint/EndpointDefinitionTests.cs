--- conflicted
+++ resolved
@@ -121,15 +121,9 @@
         public void EndpointDefinitions_cannot_be_specialized()
         {
             var c1 = TestHelper.CreateStObjCollector( typeof( NoWay1Definition ) );
-<<<<<<< HEAD
             TestHelper.GetFailedResult( c1 , "EndpointDefinition type 'EndpointDefinitionTests.NoWay1Definition' must directly specialize "
                                              + "EndpointDefinition<TScopeData> (not 'EndpointDefinitionTests.BackdoorEndpointDefinition')." );
-            var c2 = TestHelper.CreateStObjCollector( typeof( NoWay2Definition ) );
-            TestHelper.GetFailedResult( c2 , "EndpointDefinition type 'EndpointDefinitionTests.NoWay2Definition' must directly specialize "
-                                             + "EndpointDefinition<TScopeData> (not 'DefaultEndpointDefinition')." );
-=======
-            TestHelper.GetFailedResult( c1 );
->>>>>>> 206915c3
+
         }
 
         [EndpointDefinition]
@@ -176,17 +170,14 @@
             const string msg = "Invalid EndpointDefinition type 'EndpointDefinitionTests.BadNameDefinition': "
                                + "EndpointDefinition type name must end with \"EndpointDefinition\" (the prefix becomes the simple endpoint name).";
 
-<<<<<<< HEAD
             var c1 = TestHelper.CreateStObjCollector( typeof( BadNameDefinition ) );
             TestHelper.GetFailedResult( c1, msg );
 
-=======
->>>>>>> 206915c3
             using( TestHelper.Monitor.CollectTexts( out var logs ) )
             {
-                var c1 = TestHelper.CreateStObjCollector( typeof( BadNameDefinition ) );
-                TestHelper.GetFailedResult( c1 );
-
+                var c2 = TestHelper.CreateStObjCollector();
+                c2.SetEndpointScopedService( TestHelper.Monitor, typeof( ICKBinaryReader ), typeof( BadNameDefinition ) )
+                    .Should().BeFalse();
                 logs.Should().Contain( msg );
             }
         }
