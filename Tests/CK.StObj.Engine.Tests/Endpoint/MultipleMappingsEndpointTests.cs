--- conflicted
+++ resolved
@@ -238,11 +238,7 @@
                                                             Func<IServiceProvider, string> scopeData,
                                                             IServiceProviderIsService globalServiceExists )
             {
-<<<<<<< HEAD
-                services.AddScoped<IActivityMonitor,ActivityMonitor>();
-=======
                 services.AddScoped<IActivityMonitor, ActivityMonitor>();
->>>>>>> 40e57979
                 services.AddScoped<ManyNothing>();
                 services.AddScoped<IMany, ManyNothing>( sp => sp.GetRequiredService<ManyNothing>() );
             }
