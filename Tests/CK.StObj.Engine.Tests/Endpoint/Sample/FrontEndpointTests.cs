using CK.Core;
using FluentAssertions;
using Microsoft.Extensions.DependencyInjection;
using Microsoft.Extensions.DependencyInjection.Extensions;
using NUnit.Framework;
using System;
using System.Diagnostics;
using System.Threading.Tasks;
using CK.Testing;
using static CK.Testing.MonitorTestHelper;

namespace CK.StObj.Engine.Tests.Endpoint;


[TestFixture]
public class FrontEndpointTests
{
    [Test]
    public async Task global_DI_automatically_falls_back_to_default_value_provider_for_Ambient_services_Async()
    {
        var configuration = TestHelper.CreateDefaultEngineConfiguration();
        configuration.FirstBinPath.Types.AddRangeArray( typeof( FakeTenantInfo ),
                                                        typeof( DefaultTenantProvider ) );

        using var auto = (await configuration.RunAsync()).CreateAutomaticServices( configureServices: services =>
        {
            services.AddScoped<IActivityMonitor>( sp => new ActivityMonitor( "Request monitor" ) );
            services.AddScoped<IParallelLogger>( sp => sp.GetRequiredService<IActivityMonitor>().ParallelLogger );
        } );

        using( var scoped = auto.Services.CreateScope() )
        {
            var tenant = scoped.ServiceProvider.GetService<IFakeTenantInfo>();
            Debug.Assert( tenant != null );
            tenant.Name.Should().Be( "DefaultTenant" );
        }
    }

    [DIContainerDefinition( DIContainerKind.Endpoint )]
    public abstract class SomeFrontDIContainerDefinition : DIContainerDefinition<SomeFrontDIContainerDefinition.Data>
    {
        public sealed class Data : IScopedData
        {
            internal IActivityMonitor _monitor;
            public Data( IActivityMonitor monitor )
            {
                _monitor = monitor;
            }
        }

        public override void ConfigureContainerServices( IServiceCollection services, Func<IServiceProvider, Data> scopeData, IServiceProviderIsService globalServiceExists )
        {
            services.AddScoped<IActivityMonitor>( sp => scopeData( sp )._monitor );
            services.AddScoped<IParallelLogger>( sp => scopeData( sp )._monitor.ParallelLogger );
        }
    }

    [Test]
    public async Task Front_endpoint_default_for_Ambient_services_Async()
    {
        var configuration = TestHelper.CreateDefaultEngineConfiguration();
<<<<<<< HEAD
        configuration.FirstBinPath.Types.AddRangeArray( typeof( SomeFrontDIContainerDefinition ),
                                                        typeof( FakeTenantInfo ),
                                                        typeof( DefaultTenantProvider ),
                                                        typeof( FakeCultureInfo ),
                                                        typeof( DefaultCultureProvider ),
                                                        typeof( FakeAuthenticationInfo ),
                                                        typeof( DefaultAuthenticationInfoProvider ) );
=======
        configuration.FirstBinPath.Types.Add( typeof( IExternalAuthenticationInfo ), Setup.ConfigurableAutoServiceKind.IsAmbientService|Setup.ConfigurableAutoServiceKind.IsContainerConfiguredService|Setup.ConfigurableAutoServiceKind.IsScoped );
        configuration.FirstBinPath.Types.Add( typeof( ExternalCultureInfo ), Setup.ConfigurableAutoServiceKind.IsAmbientService | Setup.ConfigurableAutoServiceKind.IsContainerConfiguredService | Setup.ConfigurableAutoServiceKind.IsScoped );
        configuration.FirstBinPath.Types.Add( typeof( SomeFrontDIContainerDefinition ),
                                              typeof( FakeTenantInfo ),
                                              typeof( DefaultTenantProvider ),
                                              typeof( DefaultCultureProvider ),
                                              typeof( ExternalAuthenticationInfo ),
                                              typeof( DefaultAuthenticationInfoProvider ) );
>>>>>>> fbb8a5fb
        using var auto = (await configuration.RunAsync().ConfigureAwait( false )).CreateAutomaticServices();

        // No services configuration here: the IAmbientServiceDefaultProvider<T> must provide
        // the defaults.
        var someFront = auto.Services.GetRequiredService<IDIContainer<SomeFrontDIContainerDefinition.Data>>();

        using( TestHelper.Monitor.CollectTexts( out var logs ) )
        {
            using( var scoped = someFront.GetContainer().CreateScope( new SomeFrontDIContainerDefinition.Data( TestHelper.Monitor ) ) )
            {
                var tenantI = scoped.ServiceProvider.GetRequiredService<IFakeTenantInfo>();
                var tenantC = scoped.ServiceProvider.GetRequiredService<FakeTenantInfo>();
                var authI = scoped.ServiceProvider.GetRequiredService<IExternalAuthenticationInfo>();
                var authC = scoped.ServiceProvider.GetRequiredService<ExternalAuthenticationInfo>();
                var culture = scoped.ServiceProvider.GetRequiredService<ExternalCultureInfo>();

                var monitor = scoped.ServiceProvider.GetRequiredService<IActivityMonitor>();
                monitor.Trace( $"TenantI: {tenantI.Name}, TenantC: {tenantC.Name}, AuthI: {authI.ActorId}, AuthC: {authC.ActorId}, Cult: {culture.Culture}" );
            }
            logs.Should().Contain( "TenantI: DefaultTenant, TenantC: DefaultTenant, AuthI: 0, AuthC: 0, Cult: default" );
        }
    }

    public sealed class NotEnoughDefaultAuthenticationInfoProvider1 : IAmbientServiceDefaultProvider<IExternalAuthenticationInfo>
    {
        readonly ExternalAuthenticationInfo _anonymous = new ExternalAuthenticationInfo( "", 0 );

        public IExternalAuthenticationInfo Default => _anonymous;
    }

    public sealed class NotEnoughDefaultAuthenticationInfoProvider2 : IAmbientServiceDefaultProvider<ExternalAuthenticationInfo>
    {
        readonly ExternalAuthenticationInfo _anonymous = new ExternalAuthenticationInfo( "", 0 );

        public ExternalAuthenticationInfo Default => _anonymous;
    }


    [Test]
    public async Task Ambient_services_are_painful_when_they_are_not_AutoService_Async()
    {
        {
            const string msg = "Unable to find an implementation for 'IAmbientServiceDefaultProvider<ExternalAuthenticationInfo>'. " +
                               "Type 'ExternalAuthenticationInfo' is not a valid Ambient service, all ambient services must have a default value provider.";

            var configuration = TestHelper.CreateDefaultEngineConfiguration();
            configuration.FirstBinPath.Types.Add( typeof( IExternalAuthenticationInfo ), Setup.ConfigurableAutoServiceKind.IsAmbientService | Setup.ConfigurableAutoServiceKind.IsContainerConfiguredService | Setup.ConfigurableAutoServiceKind.IsScoped );
            configuration.FirstBinPath.Types.Add( [typeof( ExternalAuthenticationInfo ), typeof( NotEnoughDefaultAuthenticationInfoProvider1 )] );

            await configuration.GetFailedAutomaticServicesAsync( msg );
        }
        {
            const string msg = "Unable to find an implementation for 'IAmbientServiceDefaultProvider<IExternalAuthenticationInfo>'. " +
                               "Type 'IExternalAuthenticationInfo' is not a valid Ambient service, all ambient services must have a default value provider.";

            var configuration = TestHelper.CreateDefaultEngineConfiguration();
<<<<<<< HEAD
            configuration.FirstBinPath.Types.AddRangeArray( typeof( FakeAuthenticationInfo ),
                                                            typeof( NotEnoughDefaultAuthenticationInfoProvider2 ) );
=======
            configuration.FirstBinPath.Types.Add( typeof( IExternalAuthenticationInfo ), Setup.ConfigurableAutoServiceKind.IsAmbientService | Setup.ConfigurableAutoServiceKind.IsContainerConfiguredService | Setup.ConfigurableAutoServiceKind.IsScoped );
            configuration.FirstBinPath.Types.Add( [typeof( ExternalAuthenticationInfo ), typeof( NotEnoughDefaultAuthenticationInfoProvider2 )] );

>>>>>>> fbb8a5fb
            await configuration.GetFailedAutomaticServicesAsync( msg );
        }
    }
}<|MERGE_RESOLUTION|>--- conflicted
+++ resolved
@@ -59,15 +59,6 @@
     public async Task Front_endpoint_default_for_Ambient_services_Async()
     {
         var configuration = TestHelper.CreateDefaultEngineConfiguration();
-<<<<<<< HEAD
-        configuration.FirstBinPath.Types.AddRangeArray( typeof( SomeFrontDIContainerDefinition ),
-                                                        typeof( FakeTenantInfo ),
-                                                        typeof( DefaultTenantProvider ),
-                                                        typeof( FakeCultureInfo ),
-                                                        typeof( DefaultCultureProvider ),
-                                                        typeof( FakeAuthenticationInfo ),
-                                                        typeof( DefaultAuthenticationInfoProvider ) );
-=======
         configuration.FirstBinPath.Types.Add( typeof( IExternalAuthenticationInfo ), Setup.ConfigurableAutoServiceKind.IsAmbientService|Setup.ConfigurableAutoServiceKind.IsContainerConfiguredService|Setup.ConfigurableAutoServiceKind.IsScoped );
         configuration.FirstBinPath.Types.Add( typeof( ExternalCultureInfo ), Setup.ConfigurableAutoServiceKind.IsAmbientService | Setup.ConfigurableAutoServiceKind.IsContainerConfiguredService | Setup.ConfigurableAutoServiceKind.IsScoped );
         configuration.FirstBinPath.Types.Add( typeof( SomeFrontDIContainerDefinition ),
@@ -76,7 +67,6 @@
                                               typeof( DefaultCultureProvider ),
                                               typeof( ExternalAuthenticationInfo ),
                                               typeof( DefaultAuthenticationInfoProvider ) );
->>>>>>> fbb8a5fb
         using var auto = (await configuration.RunAsync().ConfigureAwait( false )).CreateAutomaticServices();
 
         // No services configuration here: the IAmbientServiceDefaultProvider<T> must provide
@@ -133,14 +123,9 @@
                                "Type 'IExternalAuthenticationInfo' is not a valid Ambient service, all ambient services must have a default value provider.";
 
             var configuration = TestHelper.CreateDefaultEngineConfiguration();
-<<<<<<< HEAD
-            configuration.FirstBinPath.Types.AddRangeArray( typeof( FakeAuthenticationInfo ),
-                                                            typeof( NotEnoughDefaultAuthenticationInfoProvider2 ) );
-=======
             configuration.FirstBinPath.Types.Add( typeof( IExternalAuthenticationInfo ), Setup.ConfigurableAutoServiceKind.IsAmbientService | Setup.ConfigurableAutoServiceKind.IsContainerConfiguredService | Setup.ConfigurableAutoServiceKind.IsScoped );
             configuration.FirstBinPath.Types.Add( [typeof( ExternalAuthenticationInfo ), typeof( NotEnoughDefaultAuthenticationInfoProvider2 )] );
 
->>>>>>> fbb8a5fb
             await configuration.GetFailedAutomaticServicesAsync( msg );
         }
     }
