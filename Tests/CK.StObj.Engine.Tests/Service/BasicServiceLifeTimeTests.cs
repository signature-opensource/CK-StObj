--- conflicted
+++ resolved
@@ -25,14 +25,9 @@
         [Test]
         public void class_scope_simple_tests()
         {
-<<<<<<< HEAD
-            var collector = TestHelper.CreateStObjCollector( typeof( SimpleClassSingleton ), typeof( SimpleClassScoped ), typeof( SimpleClassAmbient ) );
-=======
             var collector = TestHelper.CreateStObjCollector( typeof( SimpleClassSingleton ),
                                                              typeof( SimpleClassScoped ),
                                                              typeof( SimpleClassAmbient ) );
-            collector.RegisteringFatalOrErrorCount.Should().Be( 0 );
->>>>>>> 0e902ea5
             var r = TestHelper.GetSuccessfulResult( collector ).EngineMap;
             Debug.Assert( r != null, "No initialization error." );
             r.Services.SimpleMappings[typeof( SimpleClassSingleton )].IsScoped.Should().BeFalse();
@@ -46,12 +41,7 @@
         public void a_class_with_both_scopes_is_an_error()
         {
             var collector = TestHelper.CreateStObjCollector( typeof( BuggyDoubleScopeClassAmbient ) );
-<<<<<<< HEAD
             TestHelper.GetFailedResult( collector, "Invalid CK type combination 'IsAutoService|IsScopedService|IsSingleton': An interface or an implementation cannot be both Scoped and Singleton" );
-=======
-            collector.RegisteringFatalOrErrorCount.Should().Be( 1 );
-            TestHelper.GetFailedResult( collector );
->>>>>>> 0e902ea5
         }
 
         public class LifetimeErrorClassAmbientBecauseOfScoped : Core.ISingletonAutoService
@@ -64,16 +54,10 @@
         [Test]
         public void a_singleton_that_depends_on_scoped_is_an_error()
         {
-<<<<<<< HEAD
-            var collector = TestHelper.CreateStObjCollector( typeof( SimpleClassScoped ), typeof( LifetimeErrorClassAmbientBecauseOfScoped ) );
+            var collector = TestHelper.CreateStObjCollector( typeof( SimpleClassScoped ), 
+                                                             typeof( LifetimeErrorClassAmbientBecauseOfScoped ) );
             collector.FatalOrErrors.Count.Should().Be( 0, "Detected by GetResult()." );
             TestHelper.GetFailedResult( collector, "is marked as IsSingleton but parameter 'd' of type 'SimpleClassScoped' in constructor is Scoped." );
-=======
-            var collector = TestHelper.CreateStObjCollector( typeof( SimpleClassScoped ),
-                                                             typeof( LifetimeErrorClassAmbientBecauseOfScoped ) );
-            collector.RegisteringFatalOrErrorCount.Should().Be( 0 );
-            TestHelper.GetFailedResult( collector );
->>>>>>> 0e902ea5
         }
 
         public interface IExternalService { }
@@ -89,13 +73,8 @@
         public void a_singleton_that_depends_on_an_unknown_external_is_not_possible()
         {
             var collector = TestHelper.CreateStObjCollector( typeof( LifetimeOfExternalBoostToSingleton ) );
-<<<<<<< HEAD
             collector.FatalOrErrors.Count.Should().Be( 0, "Detected by GetResult()." );
             TestHelper.GetFailedResult( collector, "is marked as IsSingleton but parameter 'e' of type 'IExternalService' in constructor is Scoped." );
-=======
-            collector.RegisteringFatalOrErrorCount.Should().Be( 0 );
-            TestHelper.GetFailedResult( collector );
->>>>>>> 0e902ea5
         }
 
         [Test]
@@ -126,13 +105,8 @@
         [Test]
         public void a_singleton_that_depends_on_singleton()
         {
-<<<<<<< HEAD
-            var collector = TestHelper.CreateStObjCollector( typeof( SimpleClassSingleton ), typeof( SingletonThatDependsOnSingleton ) );
-=======
             var collector = TestHelper.CreateStObjCollector( typeof( SimpleClassSingleton ),
                                                              typeof( SingletonThatDependsOnSingleton ) );
-            collector.RegisteringFatalOrErrorCount.Should().Be( 0 );
->>>>>>> 0e902ea5
             TestHelper.GetSuccessfulResult( collector );
         }
 
@@ -146,13 +120,8 @@
         [Test]
         public void an_auto_service_that_depends_only_on_singleton_is_singleton()
         {
-<<<<<<< HEAD
-            var collector = TestHelper.CreateStObjCollector( typeof( SimpleClassSingleton ), typeof( AmbientThatDependsOnSingleton ) );
-=======
             var collector = TestHelper.CreateStObjCollector( typeof( SimpleClassSingleton ),
                                                              typeof( AmbientThatDependsOnSingleton ) );
-            collector.RegisteringFatalOrErrorCount.Should().Be( 0 );
->>>>>>> 0e902ea5
             var r = TestHelper.GetSuccessfulResult( collector ).EngineMap;
             Debug.Assert( r != null, "No initialization error." );
             r.Services.SimpleMappings[typeof( AmbientThatDependsOnSingleton )].IsScoped.Should().BeFalse();
@@ -166,10 +135,6 @@
         public void an_auto_service_that_depends_on_nothing_is_singleton()
         {
             var collector = TestHelper.CreateStObjCollector( typeof( AmbientThatDependsOnNothing ) );
-<<<<<<< HEAD
-=======
-            collector.RegisteringFatalOrErrorCount.Should().Be( 0 );
->>>>>>> 0e902ea5
             var r = TestHelper.GetSuccessfulResult( collector ).EngineMap;
             Debug.Assert( r != null, "No initialization error." );
             r.Services.SimpleMappings[typeof( IAmbientThatDependsOnNothing )].IsScoped.Should().BeFalse();
@@ -187,10 +152,6 @@
         public void an_auto_service_that_depends_on_an_external_service_is_Scoped()
         {
             var collector = TestHelper.CreateStObjCollector( typeof( AmbientThatDependsOnExternal ) );
-<<<<<<< HEAD
-=======
-            collector.RegisteringFatalOrErrorCount.Should().Be( 0 );
->>>>>>> 0e902ea5
             var r = TestHelper.GetSuccessfulResult( collector ).EngineMap;
             Debug.Assert( r != null, "No initialization error." );
             r.Services.SimpleMappings[typeof( AmbientThatDependsOnExternal )].IsScoped.Should().BeTrue();
@@ -400,13 +361,9 @@
         [Test]
         public void propagation_through_an_intermediate_service_2()
         {
-<<<<<<< HEAD
-            var collector = TestHelper.CreateStObjCollector( typeof( Scoped ), typeof( Unknown ), typeof( ServiceFreeLifetime ) );
-=======
             var collector = TestHelper.CreateStObjCollector( typeof( Scoped ),
                                                              typeof( Unknown ),
                                                              typeof( ServiceFreeLifetime ) );
->>>>>>> 0e902ea5
 
             var map = TestHelper.GetSuccessfulResult( collector ).EngineMap;
             Debug.Assert( map != null, "No initialization error." );
