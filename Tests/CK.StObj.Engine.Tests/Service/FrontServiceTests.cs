--- conflicted
+++ resolved
@@ -10,14 +10,10 @@
     [TestFixture]
     public class FrontServiceTests
     {
-<<<<<<< HEAD
-        public interface IEndpointService1 : IEndpointAutoService
-=======
 
 
         [EndpointServiceAvailability( typeof(DefaultEndpointType) )]
         public interface IEndpointService1 : IScopedAutoService
->>>>>>> 33ca7ff6
         {
         }
 
@@ -29,12 +25,7 @@
         public void simple_front_only_registration()
         {
             var collector = TestHelper.CreateStObjCollector();
-<<<<<<< HEAD
-            collector.SetAutoServiceKind( TestHelper.Monitor, typeof( EndpointService1 ), AutoServiceKind.IsScoped );
-            collector.RegisterType( TestHelper.Monitor, typeof( EndpointService1 ) );
-=======
             collector.RegisterType( typeof( EndpointService1 ) );
->>>>>>> 33ca7ff6
 
             var map = TestHelper.GetSuccessfulResult( collector ).EngineMap;
             Debug.Assert( map != null, "No initialization error." );
@@ -74,15 +65,9 @@
         public void real_objects_cannot_be_defined_as_FrontOnly_services()
         {
             var collector = TestHelper.CreateStObjCollector();
-<<<<<<< HEAD
             collector.SetAutoServiceKind( TestHelper.Monitor, typeof( RealObjectAndAutoService ), AutoServiceKind.IsProcessService );
             collector.RegisterType( TestHelper.Monitor, typeof( RealObjectAndAutoService ) );
             TestHelper.GetFailedResult( collector, "is already registered as a 'IsAutoService|IsSingleton|IsRealObject [IsMarkerInterface]'. It can not be defined as IsProcessService [FrontType:External]." );
-=======
-            collector.SetAutoServiceKind( typeof( RealObjectAndAutoService ), AutoServiceKind.IsProcessService );
-            collector.RegisterType( typeof( RealObjectAndAutoService ) );
-            TestHelper.GetFailedResult( collector );
->>>>>>> 33ca7ff6
         }
 
         public class FrontDependentService1 : IAutoService
@@ -95,14 +80,7 @@
         [Test]
         public void an_impl_that_depends_on_a_front_service_is_a_Front_service()
         {
-<<<<<<< HEAD
             var collector = TestHelper.CreateStObjCollector( typeof( EndpointService1 ), typeof( FrontDependentService1 ) );
-            collector.RegisterType( TestHelper.Monitor, typeof( EndpointService1 ) );
-=======
-            var collector = TestHelper.CreateStObjCollector();
-            collector.RegisterType( typeof( EndpointService1 ) );
-            collector.RegisterType( typeof( FrontDependentService1 ) );
->>>>>>> 33ca7ff6
 
             var map = TestHelper.GetSuccessfulResult( collector ).EngineMap;
             Debug.Assert( map != null, "No initialization error." );
@@ -125,15 +103,7 @@
         [Test]
         public void Front_services_are_transitively_propagated_through_the_constructors()
         {
-<<<<<<< HEAD
             var collector = TestHelper.CreateStObjCollector( typeof( FrontDependentService2 ), typeof( FrontDependentService1 ), typeof( EndpointService1 ) );
-            collector.RegisterType(TestHelper.Monitor, typeof( EndpointService1 ) );
-=======
-            var collector = TestHelper.CreateStObjCollector();
-            collector.RegisterType( typeof( FrontDependentService2 ) );
-            collector.RegisterType( typeof( FrontDependentService1 ) );
-            collector.RegisterType( typeof( EndpointService1 ) );
->>>>>>> 33ca7ff6
 
             var map = TestHelper.GetSuccessfulResult( collector ).EngineMap;
             Debug.Assert( map != null, "No initialization error." );
