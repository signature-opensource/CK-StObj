--- conflicted
+++ resolved
@@ -13,11 +13,7 @@
     [TestFixture]
     public class ServiceSimpleMappingTests 
     {
-<<<<<<< HEAD
-        // These services can be singleton: IAUtoService would lead to singletons.
-=======
         // The 2 services below can be singleton: IAutoService would lead to singletons.
->>>>>>> 083ecfdf
         // Specifying scoped is not the default.
         public interface ISBase : IScopedAutoService
         {
@@ -43,24 +39,6 @@
         {
         }
 
-<<<<<<< HEAD
-        // This test shows that excluding a base interface does not exclude the interfaces it implies.
-        // Type exclusion is "weak". A "stronger" exclusion (by analyzing declared interfaces) would de facto
-        // completely exclude any service implementations since IAutoService would not appear anymore.
-        //
-        // For interfaces this makes sense: here the ISBase being excluded, no more ISBase service would be available.
-        // It would be up to the developer to reintroduce IS1 and/or IS2 into the CK type system by explicitly configuring them.
-        //
-        // However, more generally, this is not so "logically sound". "Strongly" excluding a base class for instance would
-        // mean to remove all impacts of the class on its specializations. Among these impacts there is the IRealObject interface, so
-        // to reintroduce some specializations of it we would need to expose a "SetRealObjectKind" method and offer external configuration
-        // support like the one for AutoService.
-        // And what about the exclusion of a type that is a [CKTypeSuperDefiner]: should this condemn its direct specializations to not
-        // be CKTypeDefiner?
-        // I have no doubt that for each of these cases a "best specific behavior" can be found, but this would require a lot of
-        // thoughts (and may be trial and errors on real projects).
-        // Current exclusion semantics is what it is, not perfect and used rarely and always on leaf types, so let it be.
-=======
 
         // This test shows that excluding a base interface does not exclude the interfaces it implies.
         //
@@ -110,7 +88,6 @@
         // - Whether exclusion is "weak" or "strong" doesn't really matter: they really differ when a base type is excluded.
         //
         // Current exclusion semantics is what it is, not perfect and used rarely and quite always on leaf types, so let it be.
->>>>>>> 083ecfdf
         [Test]
         public void service_interfaces_requires_unification_otherwise_ISBase_would_be_ambiguous()
         {
