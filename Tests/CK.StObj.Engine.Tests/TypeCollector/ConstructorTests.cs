--- conflicted
+++ resolved
@@ -91,17 +91,6 @@
                 var c = r.AutoServices.RootClasses.Single( x => x.ClassType == typeof( ServiceWithDefaultCtor ) );
                 c.ConstructorParameters.Should().BeEmpty();
             }
-<<<<<<< HEAD
-            {
-                var r = CheckSuccess( collector =>
-                {
-                    collector.RegisterType( TestHelper.Monitor, typeof( ServiceWithDefaultCtorThatMustBeImplemented ) );
-                } );
-                var c = r.AutoServices.RootClasses.Single( x => x.ClassType == typeof( ServiceWithDefaultCtorThatMustBeImplemented ) );
-                c.ConstructorParameters.Should().BeEmpty();
-            }
-=======
->>>>>>> ea0a71b1
         }
 
         public interface INotAnAutoService { }
