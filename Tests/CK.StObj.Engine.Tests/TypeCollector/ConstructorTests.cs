--- conflicted
+++ resolved
@@ -85,24 +85,17 @@
                 CheckFailure( collector );
             }
             {
-<<<<<<< HEAD
-                var collector = CreateCKTypeCollector();
-                collector.RegisterType( typeof( PackageA ) );
-                collector.RegisterType( typeof( ServiceWithNonPublicCtorButAbstract ) );
-                CheckSuccess( collector );
-            }
-            {
-                var collector = CreateCKTypeCollector();
-                collector.RegisterType( typeof( PackageA ) );
-                collector.RegisterType( typeof( ServiceWithOneCtor ) );
-                var r = CheckSuccess( collector );
-=======
                 var r = CheckSuccess( collector =>
                 {
                     collector.RegisterType( typeof( PackageA ) );
+                collector.RegisterType( typeof( ServiceWithNonPublicCtorButAbstract ) );
+                CheckSuccess( collector );
+            }
+            {
+                var collector = CreateCKTypeCollector();
+                collector.RegisterType( typeof( PackageA ) );
                     collector.RegisterType( typeof( ServiceWithOneCtor ) );
                 } );
->>>>>>> 3191a1d9
                 var c = r.AutoServices.RootClasses.Single( x => x.ClassType == typeof( ServiceWithOneCtor ) );
                 c.ConstructorInfo.Should().NotBeNull();
                 Debug.Assert( c.ConstructorParameters != null );
